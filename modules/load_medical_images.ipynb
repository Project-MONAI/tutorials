{
 "cells": [
  {
   "attachments": {},
   "cell_type": "markdown",
   "metadata": {},
   "source": [
    "Copyright (c) MONAI Consortium  \n",
    "Licensed under the Apache License, Version 2.0 (the \"License\");  \n",
    "you may not use this file except in compliance with the License.  \n",
    "You may obtain a copy of the License at  \n",
    "&nbsp;&nbsp;&nbsp;&nbsp;http://www.apache.org/licenses/LICENSE-2.0  \n",
    "Unless required by applicable law or agreed to in writing, software  \n",
    "distributed under the License is distributed on an \"AS IS\" BASIS,  \n",
    "WITHOUT WARRANTIES OR CONDITIONS OF ANY KIND, either express or implied.  \n",
    "See the License for the specific language governing permissions and  \n",
<<<<<<< HEAD
    "limitations under the License.\n",
    "\n",
=======
    "limitations under the License."
   ]
  },
  {
   "cell_type": "markdown",
   "metadata": {},
   "source": [
>>>>>>> b312fc8c
    "# Load medical images\n",
    "\n",
    "This notebook describes how to easily load different formats of medical images in MONAI and execute additional image transforms.\n",
    "\n",
    "[![Open In Colab](https://colab.research.google.com/assets/colab-badge.svg)](https://colab.research.google.com/github/Project-MONAI/tutorials/blob/main/modules/load_medical_images.ipynb)"
   ]
  },
  {
   "cell_type": "markdown",
   "metadata": {},
   "source": [
    "## Setup environment"
   ]
  },
  {
   "cell_type": "code",
   "execution_count": 1,
   "metadata": {
    "execution": {
     "iopub.execute_input": "2021-01-14T12:34:00.722456Z",
     "iopub.status.busy": "2021-01-14T12:34:00.721912Z",
     "iopub.status.idle": "2021-01-14T12:34:04.902827Z",
     "shell.execute_reply": "2021-01-14T12:34:04.902170Z"
    },
    "tags": []
   },
   "outputs": [],
   "source": [
    "!python -c \"import monai\" || pip install -q \"monai-weekly[itk, pillow]\"\n",
    "!pip install -q \"SimpleITK\""
   ]
  },
  {
   "cell_type": "markdown",
   "metadata": {},
   "source": [
    "## Setup imports"
   ]
  },
  {
   "cell_type": "code",
   "execution_count": null,
   "metadata": {
    "execution": {
     "iopub.execute_input": "2021-01-14T12:34:04.909819Z",
     "iopub.status.busy": "2021-01-14T12:34:04.909227Z",
     "iopub.status.idle": "2021-01-14T12:34:07.526324Z",
     "shell.execute_reply": "2021-01-14T12:34:07.524953Z"
    },
    "tags": []
   },
   "outputs": [],
   "source": [
    "import os\n",
    "import shutil\n",
    "import SimpleITK as sitk  # noqa: N813\n",
    "import numpy as np\n",
    "import itk\n",
    "from PIL import Image\n",
    "import tempfile\n",
    "from monai.data import ITKReader, PILReader\n",
    "from monai.transforms import (\n",
    "    LoadImage, LoadImaged, EnsureChannelFirstd,\n",
    "    Resized, EnsureTyped, Compose\n",
    ")\n",
    "from monai.config import print_config\n",
    "\n",
    "print_config()"
   ]
  },
  {
   "cell_type": "markdown",
   "metadata": {},
   "source": [
    "## Load Nifti image with default image reader\n",
    "MONAI automatically choose readers based on the supported suffixes and in below order:\n",
    "- User specified reader at runtime when call this loader.\n",
    "- Registered readers from the latest to the first in list.\n",
    "- Default readers: (nii, nii.gz -> NibabelReader), (png, jpg, bmp -> PILReader),\n",
    "  (npz, npy -> NumpyReader), (others -> ITKReader)."
   ]
  },
  {
   "cell_type": "markdown",
   "metadata": {},
   "source": [
    "### Generate an example image"
   ]
  },
  {
   "cell_type": "code",
   "execution_count": 2,
   "metadata": {},
   "outputs": [],
   "source": [
    "# generate 3D test images\n",
    "tempdir = tempfile.mkdtemp()\n",
    "test_image = np.random.rand(64, 128, 96)\n",
    "filename = os.path.join(tempdir, \"test_image.nii.gz\")\n",
    "itk_np_view = itk.image_view_from_array(test_image)\n",
    "itk.imwrite(itk_np_view, filename)"
   ]
  },
  {
   "cell_type": "markdown",
   "metadata": {},
   "source": [
    "### Load the image file"
   ]
  },
  {
   "cell_type": "code",
   "execution_count": 4,
   "metadata": {
    "execution": {
     "iopub.execute_input": "2021-01-14T12:34:07.530773Z",
     "iopub.status.busy": "2021-01-14T12:34:07.530335Z",
     "iopub.status.idle": "2021-01-14T12:34:08.080092Z",
     "shell.execute_reply": "2021-01-14T12:34:08.080424Z"
    },
    "tags": []
   },
   "outputs": [
    {
     "name": "stdout",
     "output_type": "stream",
     "text": [
      "image data shape:(96, 128, 64)\n",
      "meta data:{'sizeof_hdr': array(348, dtype=int32), 'extents': array(0, dtype=int32), 'session_error': array(0, dtype=int16), 'dim_info': array(0, dtype=uint8), 'dim': array([  3,  96, 128,  64,   1,   1,   1,   1], dtype=int16), 'intent_p1': array(0., dtype=float32), 'intent_p2': array(0., dtype=float32), 'intent_p3': array(0., dtype=float32), 'intent_code': array(0, dtype=int16), 'datatype': array(64, dtype=int16), 'bitpix': array(64, dtype=int16), 'slice_start': array(0, dtype=int16), 'pixdim': array([1., 1., 1., 1., 0., 0., 0., 0.], dtype=float32), 'vox_offset': array(0., dtype=float32), 'scl_slope': array(nan, dtype=float32), 'scl_inter': array(nan, dtype=float32), 'slice_end': array(0, dtype=int16), 'slice_code': array(0, dtype=uint8), 'xyzt_units': array(2, dtype=uint8), 'cal_max': array(0., dtype=float32), 'cal_min': array(0., dtype=float32), 'slice_duration': array(0., dtype=float32), 'toffset': array(0., dtype=float32), 'glmax': array(0, dtype=int32), 'glmin': array(0, dtype=int32), 'qform_code': array(1, dtype=int16), 'sform_code': array(1, dtype=int16), 'quatern_b': array(0., dtype=float32), 'quatern_c': array(0., dtype=float32), 'quatern_d': array(1., dtype=float32), 'qoffset_x': array(-0., dtype=float32), 'qoffset_y': array(-0., dtype=float32), 'qoffset_z': array(0., dtype=float32), 'srow_x': array([-1.,  0.,  0., -0.], dtype=float32), 'srow_y': array([ 0., -1.,  0., -0.], dtype=float32), 'srow_z': array([0., 0., 1., 0.], dtype=float32), 'affine': array([[-1.,  0.,  0., -0.],\n",
      "       [ 0., -1.,  0., -0.],\n",
      "       [ 0.,  0.,  1.,  0.],\n",
      "       [ 0.,  0.,  0.,  1.]]), 'original_affine': array([[-1.,  0.,  0., -0.],\n",
      "       [ 0., -1.,  0., -0.],\n",
      "       [ 0.,  0.,  1.,  0.],\n",
      "       [ 0.,  0.,  0.,  1.]]), 'as_closest_canonical': False, 'spatial_shape': array([ 96, 128,  64], dtype=int16), 'original_channel_dim': 'no_channel', 'filename_or_obj': '/var/folders/6f/fdkl7m0x7sz3nj_t7p3ccgz00000gp/T/tmpq2arvyex/test_image.nii.gz'}\n"
     ]
    }
   ],
   "source": [
    "data, meta = LoadImage()(filename)\n",
    "print(f\"image data shape:{data.shape}\")\n",
    "print(f\"meta data:{meta}\")"
   ]
  },
  {
   "cell_type": "markdown",
   "metadata": {},
   "source": [
    "## Load a list of Nifti images and stack them as a multi-channel image\n",
    "Loading a list of files, stack them together and add a new dimension as first dimension.\n",
    "\n",
    "And use the meta data of the first image to represent the stacked result."
   ]
  },
  {
   "cell_type": "markdown",
   "metadata": {},
   "source": [
    "### Generate some image examples"
   ]
  },
  {
   "cell_type": "code",
   "execution_count": 5,
   "metadata": {
    "execution": {
     "iopub.execute_input": "2021-01-14T12:34:09.002685Z",
     "iopub.status.busy": "2021-01-14T12:34:09.002010Z",
     "iopub.status.idle": "2021-01-14T12:34:09.184221Z",
     "shell.execute_reply": "2021-01-14T12:34:09.184551Z"
    }
   },
   "outputs": [],
   "source": [
    "filenames = [\"test_image.nii.gz\", \"test_image2.nii.gz\", \"test_image3.nii.gz\"]\n",
    "for i, name in enumerate(filenames):\n",
    "    filenames[i] = os.path.join(tempdir, name)\n",
    "    itk_np_view = itk.image_view_from_array(test_image)\n",
    "    itk.imwrite(itk_np_view, filenames[i])"
   ]
  },
  {
   "cell_type": "markdown",
   "metadata": {},
   "source": [
    "### Load the images\n",
    "Note that the output data shape is (3, 96, 128, 64), indicating a three-channel image."
   ]
  },
  {
   "cell_type": "code",
   "execution_count": 6,
   "metadata": {},
   "outputs": [
    {
     "name": "stdout",
     "output_type": "stream",
     "text": [
      "image data shape:(3, 96, 128, 64)\n",
      "meta data:{'sizeof_hdr': array(348, dtype=int32), 'extents': array(0, dtype=int32), 'session_error': array(0, dtype=int16), 'dim_info': array(0, dtype=uint8), 'dim': array([  3,  96, 128,  64,   1,   1,   1,   1], dtype=int16), 'intent_p1': array(0., dtype=float32), 'intent_p2': array(0., dtype=float32), 'intent_p3': array(0., dtype=float32), 'intent_code': array(0, dtype=int16), 'datatype': array(64, dtype=int16), 'bitpix': array(64, dtype=int16), 'slice_start': array(0, dtype=int16), 'pixdim': array([1., 1., 1., 1., 0., 0., 0., 0.], dtype=float32), 'vox_offset': array(0., dtype=float32), 'scl_slope': array(nan, dtype=float32), 'scl_inter': array(nan, dtype=float32), 'slice_end': array(0, dtype=int16), 'slice_code': array(0, dtype=uint8), 'xyzt_units': array(2, dtype=uint8), 'cal_max': array(0., dtype=float32), 'cal_min': array(0., dtype=float32), 'slice_duration': array(0., dtype=float32), 'toffset': array(0., dtype=float32), 'glmax': array(0, dtype=int32), 'glmin': array(0, dtype=int32), 'qform_code': array(1, dtype=int16), 'sform_code': array(1, dtype=int16), 'quatern_b': array(0., dtype=float32), 'quatern_c': array(0., dtype=float32), 'quatern_d': array(1., dtype=float32), 'qoffset_x': array(-0., dtype=float32), 'qoffset_y': array(-0., dtype=float32), 'qoffset_z': array(0., dtype=float32), 'srow_x': array([-1.,  0.,  0., -0.], dtype=float32), 'srow_y': array([ 0., -1.,  0., -0.], dtype=float32), 'srow_z': array([0., 0., 1., 0.], dtype=float32), 'affine': array([[-1.,  0.,  0., -0.],\n",
      "       [ 0., -1.,  0., -0.],\n",
      "       [ 0.,  0.,  1.,  0.],\n",
      "       [ 0.,  0.,  0.,  1.]]), 'original_affine': array([[-1.,  0.,  0., -0.],\n",
      "       [ 0., -1.,  0., -0.],\n",
      "       [ 0.,  0.,  1.,  0.],\n",
      "       [ 0.,  0.,  0.,  1.]]), 'as_closest_canonical': False, 'spatial_shape': array([ 96, 128,  64], dtype=int16), 'original_channel_dim': 0, 'filename_or_obj': '/var/folders/6f/fdkl7m0x7sz3nj_t7p3ccgz00000gp/T/tmpq2arvyex/test_image.nii.gz'}\n"
     ]
    }
   ],
   "source": [
    "data, meta = LoadImage()(filenames)\n",
    "\n",
    "print(f\"image data shape:{data.shape}\")\n",
    "print(f\"meta data:{meta}\")"
   ]
  },
  {
   "cell_type": "markdown",
   "metadata": {},
   "source": [
    "## Load 3D image in DICOM format"
   ]
  },
  {
   "cell_type": "markdown",
   "metadata": {},
   "source": [
    "### Generate an example image"
   ]
  },
  {
   "cell_type": "code",
   "execution_count": 9,
   "metadata": {
    "execution": {
     "iopub.execute_input": "2021-01-14T12:34:09.188846Z",
     "iopub.status.busy": "2021-01-14T12:34:09.188448Z",
     "iopub.status.idle": "2021-01-14T12:34:09.206846Z",
     "shell.execute_reply": "2021-01-14T12:34:09.207174Z"
    }
   },
   "outputs": [],
   "source": [
    "filename = os.path.join(tempdir, \"test_image.dcm\")\n",
    "dcm_image = np.random.randint(256, size=(64, 128, 96)).astype(np.uint8)\n",
    "itk_np_view = itk.image_view_from_array(dcm_image)\n",
    "itk.imwrite(itk_np_view, filename)"
   ]
  },
  {
   "cell_type": "markdown",
   "metadata": {},
   "source": [
    "### Load the image"
   ]
  },
  {
   "cell_type": "code",
   "execution_count": 10,
   "metadata": {},
   "outputs": [
    {
     "name": "stdout",
     "output_type": "stream",
     "text": [
      "image data shape:(96, 128, 64)\n",
      "meta data:{'0008|0016': '1.2.840.10008.5.1.4.1.1.7.2', '0008|0018': '1.2.826.0.1.3680043.2.1125.1.44118309061455079960519285301379259', '0008|0020': '20220216', '0008|0030': '102605.967316 ', '0008|0050': '', '0008|0060': 'OT', '0008|0090': '', '0010|0010': '', '0010|0020': '', '0010|0030': '', '0010|0040': '', '0020|000d': '1.2.826.0.1.3680043.2.1125.1.23017280344035188539791147509289946', '0020|000e': '1.2.826.0.1.3680043.2.1125.1.29464733651157889992868221881561572', '0020|0010': '', '0020|0011': '', '0020|0013': '', '0020|0052': '1.2.826.0.1.3680043.2.1125.1.99174328674197284498761300125757239', '0028|0002': '1', '0028|0004': 'MONOCHROME2 ', '0028|0008': '64', '0028|0009': '(5200,9230)', '0028|0010': '128', '0028|0011': '96', '0028|0100': '8', '0028|0101': '8', '0028|0102': '7', '0028|0103': '0', '0028|1052': '0 ', '0028|1053': '1 ', '0028|1054': 'US', 'spacing': array([1., 1., 1.]), 'original_affine': array([[-1.,  0.,  0.,  0.],\n",
      "       [ 0., -1.,  0.,  0.],\n",
      "       [ 0.,  0.,  1.,  0.],\n",
      "       [ 0.,  0.,  0.,  1.]]), 'affine': array([[-1.,  0.,  0.,  0.],\n",
      "       [ 0., -1.,  0.,  0.],\n",
      "       [ 0.,  0.,  1.,  0.],\n",
      "       [ 0.,  0.,  0.,  1.]]), 'spatial_shape': array([ 96, 128,  64]), 'original_channel_dim': 'no_channel', 'filename_or_obj': '/tmp/tmp7i62j7i7/test_image.dcm'}\n"
     ]
    }
   ],
   "source": [
    "data, meta = LoadImage()(filename)\n",
    "\n",
    "print(f\"image data shape:{data.shape}\")\n",
    "print(f\"meta data:{meta}\")"
   ]
  },
  {
   "cell_type": "markdown",
   "metadata": {},
   "source": [
    "## Load a list of DICOM images and stack them as a multi-channel image\n",
    "Loading a list of files, stack them together and add a new dimension as first dimension.\n",
    "\n",
    "And use the meta data of the first image to represent the stacked result."
   ]
  },
  {
   "cell_type": "markdown",
   "metadata": {},
   "source": [
    "### Generate some image examples"
   ]
  },
  {
   "cell_type": "code",
   "execution_count": 4,
   "metadata": {
    "execution": {
     "iopub.execute_input": "2021-01-14T12:34:09.240561Z",
     "iopub.status.busy": "2021-01-14T12:34:09.240052Z",
     "iopub.status.idle": "2021-01-14T12:34:09.249575Z",
     "shell.execute_reply": "2021-01-14T12:34:09.249908Z"
    }
   },
   "outputs": [],
   "source": [
    "filenames = [\"test_image-1.dcm\", \"test_image-2.dcm\", \"test_image-3.dcm\"]\n",
    "for i, name in enumerate(filenames):\n",
    "    filenames[i] = os.path.join(tempdir, name)\n",
    "    dcm_image = np.random.randint(256, size=(64, 128, 96)).astype(np.uint8)\n",
    "    itk_np_view = itk.image_view_from_array(dcm_image)\n",
    "    itk.imwrite(itk_np_view, filenames[i])"
   ]
  },
  {
   "cell_type": "markdown",
   "metadata": {},
   "source": [
    "### Load the images"
   ]
  },
  {
   "cell_type": "code",
   "execution_count": 28,
   "metadata": {},
   "outputs": [
    {
     "name": "stdout",
     "output_type": "stream",
     "text": [
      "image data shape:(3, 96, 128, 64)\n",
      "meta data:{'0008|0016': '1.2.840.10008.5.1.4.1.1.7.2', '0008|0018': '1.2.826.0.1.3680043.2.1125.1.63828152480868577642077188409202250', '0008|0020': '20220216', '0008|0030': '103339.274481 ', '0008|0050': '', '0008|0060': 'OT', '0008|0090': '', '0010|0010': '', '0010|0020': '', '0010|0030': '', '0010|0040': '', '0020|000d': '1.2.826.0.1.3680043.2.1125.1.33495655133618274242899241456753603', '0020|000e': '1.2.826.0.1.3680043.2.1125.1.65619243986801826512282139703817635', '0020|0010': '', '0020|0011': '', '0020|0013': '', '0020|0052': '1.2.826.0.1.3680043.2.1125.1.43714315070387131045070496501495431', '0028|0002': '1', '0028|0004': 'MONOCHROME2 ', '0028|0008': '64', '0028|0009': '(5200,9230)', '0028|0010': '128', '0028|0011': '96', '0028|0100': '8', '0028|0101': '8', '0028|0102': '7', '0028|0103': '0', '0028|1052': '0 ', '0028|1053': '1 ', '0028|1054': 'US', 'spacing': array([1., 1., 1.]), 'original_affine': array([[-1.,  0.,  0.,  0.],\n",
      "       [ 0., -1.,  0.,  0.],\n",
      "       [ 0.,  0.,  1.,  0.],\n",
      "       [ 0.,  0.,  0.,  1.]]), 'affine': array([[-1.,  0.,  0.,  0.],\n",
      "       [ 0., -1.,  0.,  0.],\n",
      "       [ 0.,  0.,  1.,  0.],\n",
      "       [ 0.,  0.,  0.,  1.]]), 'spatial_shape': array([ 96, 128,  64]), 'original_channel_dim': 0, 'filename_or_obj': '/tmp/tmp7i62j7i7/test_image-1.dcm'}\n"
     ]
    }
   ],
   "source": [
    "data, meta = LoadImage()(filenames)\n",
    "\n",
    "print(f\"image data shape:{data.shape}\")\n",
    "print(f\"meta data:{meta}\")"
   ]
  },
  {
   "cell_type": "markdown",
   "metadata": {},
   "source": [
    "## Load DICOM series from a folder"
   ]
  },
  {
   "cell_type": "markdown",
   "metadata": {},
   "source": [
    "### Generate a folder with an image series\n",
    "\n",
    "For a folder that contains one DICOM series, all slices can be loaded and stacked together. First of all, we need to generate DICOM series. To simplify this step, we will use `SimpleITK`. The following demo takes [an official example of SimpleITK](https://simpleitk.readthedocs.io/en/master/link_DicomSeriesFromArray_docs.html?highlight=dicom) for reference."
   ]
  },
  {
   "cell_type": "code",
   "execution_count": 3,
   "metadata": {},
   "outputs": [],
   "source": [
    "sub_folder_path = os.path.join(tempdir, \"test_DICOM\")\n",
    "if not os.path.exists(sub_folder_path):\n",
    "    os.mkdir(sub_folder_path)\n",
    "\n",
    "dcm_image = np.random.randint(256, size=(8, 16, 16)).astype(np.uint8)\n",
    "sitk_image = sitk.GetImageFromArray(dcm_image)\n",
    "\n",
    "writer = sitk.ImageFileWriter()\n",
    "writer.KeepOriginalImageUIDOn()\n",
    "\n",
    "for i in range(sitk_image.GetDepth()):\n",
    "    image_slice = sitk_image[:, :, i]\n",
    "    image_slice.SetMetaData(\"0020|000e\", \"1.2.3.\")\n",
    "    writer.SetFileName(os.path.join(sub_folder_path, str(i) + \".dcm\"))\n",
    "    writer.Execute(image_slice)"
   ]
  },
  {
   "cell_type": "markdown",
   "metadata": {},
   "source": [
    "### Load DICOM series from a folder"
   ]
  },
  {
   "cell_type": "code",
   "execution_count": 4,
   "metadata": {},
   "outputs": [
    {
     "name": "stdout",
     "output_type": "stream",
     "text": [
      "image data shape:(16, 16, 8)\n",
      "meta data:{'spacing': array([1., 1., 1.]), 'original_affine': array([[-1.,  0.,  0.,  0.],\n",
      "       [ 0., -1.,  0.,  0.],\n",
      "       [ 0.,  0.,  1.,  0.],\n",
      "       [ 0.,  0.,  0.,  1.]]), 'affine': array([[-1.,  0.,  0.,  0.],\n",
      "       [ 0., -1.,  0.,  0.],\n",
      "       [ 0.,  0.,  1.,  0.],\n",
      "       [ 0.,  0.,  0.,  1.]]), 'spatial_shape': array([16, 16,  8]), 'original_channel_dim': 'no_channel', 'filename_or_obj': '/tmp/tmpgm34zdv4/test_DICOM'}\n"
     ]
    }
   ],
   "source": [
    "data, meta = LoadImage()(sub_folder_path)\n",
    "\n",
    "print(f\"image data shape:{data.shape}\")\n",
    "print(f\"meta data:{meta}\")"
   ]
  },
  {
   "cell_type": "markdown",
   "metadata": {},
   "source": [
    "## Load 2D image in PNG format"
   ]
  },
  {
   "cell_type": "markdown",
   "metadata": {},
   "source": [
    "### Generate an image"
   ]
  },
  {
   "cell_type": "code",
   "execution_count": 11,
   "metadata": {
    "execution": {
     "iopub.execute_input": "2021-01-14T12:34:09.254871Z",
     "iopub.status.busy": "2021-01-14T12:34:09.254439Z",
     "iopub.status.idle": "2021-01-14T12:34:09.267225Z",
     "shell.execute_reply": "2021-01-14T12:34:09.267591Z"
    },
    "tags": []
   },
   "outputs": [],
   "source": [
    "test_image = np.random.randint(0, 256, size=[128, 256])\n",
    "filename = os.path.join(tempdir, \"test_image.png\")\n",
    "Image.fromarray(test_image.astype(\"uint8\")).save(filename)"
   ]
  },
  {
   "cell_type": "markdown",
   "metadata": {},
   "source": [
    "### Load the image"
   ]
  },
  {
   "cell_type": "code",
   "execution_count": 12,
   "metadata": {},
   "outputs": [
    {
     "name": "stdout",
     "output_type": "stream",
     "text": [
      "image data shape:(256, 128)\n",
      "meta data:{'format': 'PNG', 'mode': 'L', 'width': 256, 'height': 128, 'spatial_shape': array([256, 128]), 'original_channel_dim': 'no_channel', 'filename_or_obj': '/var/folders/6f/fdkl7m0x7sz3nj_t7p3ccgz00000gp/T/tmpq2arvyex/test_image.png'}\n"
     ]
    }
   ],
   "source": [
    "data, meta = LoadImage()(filename)\n",
    "\n",
    "print(f\"image data shape:{data.shape}\")\n",
    "print(f\"meta data:{meta}\")"
   ]
  },
  {
   "cell_type": "markdown",
   "metadata": {},
   "source": [
    "## Load image with specified image reader\n",
    "And we can set additional parameters for the image readers, for example, set `c_order_axis_indexing=True` for `ITKReader`, this parameter will pass to ITK `read()` function later."
   ]
  },
  {
   "cell_type": "code",
   "execution_count": 13,
   "metadata": {
    "execution": {
     "iopub.execute_input": "2021-01-14T12:34:09.277760Z",
     "iopub.status.busy": "2021-01-14T12:34:09.277257Z",
     "iopub.status.idle": "2021-01-14T12:34:09.279925Z",
     "shell.execute_reply": "2021-01-14T12:34:09.280267Z"
    }
   },
   "outputs": [
    {
     "name": "stdout",
     "output_type": "stream",
     "text": [
      "image data shape:(256, 128)\n",
      "meta data:{'spacing': array([1., 1.]), 'original_affine': array([[-1.,  0.,  0.],\n",
      "       [ 0., -1.,  0.],\n",
      "       [ 0.,  0.,  1.]]), 'affine': array([[-1.,  0.,  0.],\n",
      "       [ 0., -1.,  0.],\n",
      "       [ 0.,  0.,  1.]]), 'spatial_shape': array([256, 128]), 'original_channel_dim': 'no_channel', 'filename_or_obj': '/var/folders/6f/fdkl7m0x7sz3nj_t7p3ccgz00000gp/T/tmpq2arvyex/test_image.png'}\n"
     ]
    }
   ],
   "source": [
    "loader = LoadImage()\n",
    "loader.register(ITKReader())\n",
    "data, meta = loader(filename)\n",
    "\n",
    "print(f\"image data shape:{data.shape}\")\n",
    "print(f\"meta data:{meta}\")"
   ]
  },
  {
   "cell_type": "markdown",
   "metadata": {},
   "source": [
    "## Load image and execute additional operations\n",
    "Some image readers can support additional operations after reading the image from file.\n",
    "\n",
    "For example, we can set a converter for PILReader: `PILReader(converter=lambda image: image.convert(\"LA\"))`."
   ]
  },
  {
   "cell_type": "code",
   "execution_count": 14,
   "metadata": {
    "execution": {
     "iopub.execute_input": "2021-01-14T12:34:09.285732Z",
     "iopub.status.busy": "2021-01-14T12:34:09.285334Z",
     "iopub.status.idle": "2021-01-14T12:34:09.290181Z",
     "shell.execute_reply": "2021-01-14T12:34:09.290485Z"
    }
   },
   "outputs": [
    {
     "name": "stdout",
     "output_type": "stream",
     "text": [
      "image data shape:(256, 128, 2)\n",
      "meta data:{'format': None, 'mode': 'LA', 'width': 256, 'height': 128, 'spatial_shape': array([256, 128]), 'original_channel_dim': -1, 'filename_or_obj': '/var/folders/6f/fdkl7m0x7sz3nj_t7p3ccgz00000gp/T/tmpq2arvyex/test_image.png'}\n"
     ]
    }
   ],
   "source": [
    "loader = LoadImage(PILReader(converter=lambda image: image.convert(\"LA\")))\n",
    "data, meta = loader(filename)\n",
    "\n",
    "print(f\"image data shape:{data.shape}\")\n",
    "print(f\"meta data:{meta}\")"
   ]
  },
  {
   "cell_type": "markdown",
   "metadata": {},
   "source": [
    "## Combine `LoadImage` with other transforms\n",
    "It's very easy to connect `LoadImage` transform with other transforms to construct a transform chain."
   ]
  },
  {
   "cell_type": "code",
   "execution_count": 15,
   "metadata": {
    "execution": {
     "iopub.execute_input": "2021-01-14T12:34:09.298283Z",
     "iopub.status.busy": "2021-01-14T12:34:09.297826Z",
     "iopub.status.idle": "2021-01-14T12:34:09.389726Z",
     "shell.execute_reply": "2021-01-14T12:34:09.390100Z"
    },
    "scrolled": true,
    "tags": []
   },
   "outputs": [
    {
     "name": "stdout",
     "output_type": "stream",
     "text": [
      "image data shape:torch.Size([1, 64, 64])\n",
      "meta data:{'format': 'PNG', 'mode': 'L', 'width': 256, 'height': 128, 'spatial_shape': array([256, 128]), 'original_channel_dim': 'no_channel', 'filename_or_obj': '/var/folders/6f/fdkl7m0x7sz3nj_t7p3ccgz00000gp/T/tmpq2arvyex/test_image.png'}\n"
     ]
    }
   ],
   "source": [
    "transform = Compose([\n",
    "    LoadImaged(keys=\"image\"),\n",
    "    EnsureChannelFirstd(keys=\"image\"),\n",
    "    Resized(keys=\"image\", spatial_size=[64, 64]),\n",
    "    EnsureTyped(\"image\"),\n",
    "])\n",
    "test_data = {\"image\": filename}\n",
    "result = transform(test_data)\n",
    "print(f\"image data shape:{result['image'].shape}\")\n",
    "print(f\"meta data:{result['image_meta_dict']}\")"
   ]
  },
  {
   "cell_type": "markdown",
   "metadata": {},
   "source": [
    "## Cleanup data directory\n",
    "\n",
    "Remove directory if a temporary was used."
   ]
  },
  {
   "cell_type": "code",
   "execution_count": 16,
   "metadata": {
    "execution": {
     "iopub.execute_input": "2021-01-14T12:34:09.394901Z",
     "iopub.status.busy": "2021-01-14T12:34:09.394454Z",
     "iopub.status.idle": "2021-01-14T12:34:09.413518Z",
     "shell.execute_reply": "2021-01-14T12:34:09.413090Z"
    }
   },
   "outputs": [],
   "source": [
    "shutil.rmtree(tempdir)"
   ]
  }
 ],
 "metadata": {
  "kernelspec": {
   "display_name": "Python 3 (ipykernel)",
   "language": "python",
   "name": "python3"
  },
  "language_info": {
   "codemirror_mode": {
    "name": "ipython",
    "version": 3
   },
   "file_extension": ".py",
   "mimetype": "text/x-python",
   "name": "python",
   "nbconvert_exporter": "python",
   "pygments_lexer": "ipython3",
   "version": "3.8.10"
  }
 },
 "nbformat": 4,
 "nbformat_minor": 2
}<|MERGE_RESOLUTION|>--- conflicted
+++ resolved
@@ -14,18 +14,8 @@
     "distributed under the License is distributed on an \"AS IS\" BASIS,  \n",
     "WITHOUT WARRANTIES OR CONDITIONS OF ANY KIND, either express or implied.  \n",
     "See the License for the specific language governing permissions and  \n",
-<<<<<<< HEAD
     "limitations under the License.\n",
     "\n",
-=======
-    "limitations under the License."
-   ]
-  },
-  {
-   "cell_type": "markdown",
-   "metadata": {},
-   "source": [
->>>>>>> b312fc8c
     "# Load medical images\n",
     "\n",
     "This notebook describes how to easily load different formats of medical images in MONAI and execute additional image transforms.\n",
