# Copyright (c) MONAI Consortium
# Licensed under the Apache License, Version 2.0 (the "License");
# you may not use this file except in compliance with the License.
# You may obtain a copy of the License at
#     http://www.apache.org/licenses/LICENSE-2.0
# Unless required by applicable law or agreed to in writing, software
# distributed under the License is distributed on an "AS IS" BASIS,
# WITHOUT WARRANTIES OR CONDITIONS OF ANY KIND, either express or implied.
# See the License for the specific language governing permissions and
# limitations under the License.


import argparse
import gc
import os
from timeit import default_timer as timer

import pandas as pd
import torch
import torch_tensorrt
from monai.inferers import sliding_window_inference
from monai.networks.nets import SegResNet
from monai.transforms import (
    Activationsd,
    AsDiscreted,
    Compose,
    EnsureChannelFirstd,
    EnsureTyped,
    Invertd,
    LoadImaged,
    NormalizeIntensityd,
    Orientationd,
    ScaleIntensityd,
    Spacingd,
)

from utils import prepare_model_weights, prepare_tensorrt_model, prepare_test_datalist


def get_transforms(device, gpu_loading_flag=False, gpu_transforms_flag=False):
    preprocess_transforms = [
        LoadImaged(keys="image", reader="NibabelReader", to_gpu=gpu_loading_flag),
        EnsureChannelFirstd(keys="image"),
        Orientationd(keys=["image"], axcodes="RAS"),
        Spacingd(keys=["image"], pixdim=(1.5, 1.5, 1.5), mode="bilinear"),
        NormalizeIntensityd(keys="image", nonzero=True),
        ScaleIntensityd(
            keys=["image"],
            minv=-1.0,
            maxv=1.0,
        ),
    ]

    if gpu_transforms_flag and not gpu_loading_flag:
        preprocess_transforms.insert(1, EnsureTyped(keys="image", device=device, track_meta=True))
    infer_transforms = Compose(preprocess_transforms)

    return infer_transforms


def get_post_transforms(infer_transforms):
    post_transforms = Compose(
        [
            Activationsd(keys="pred", softmax=True),
            AsDiscreted(keys="pred", argmax=True),
            Invertd(
                keys="pred",
                transform=infer_transforms,
                orig_keys="image",
                nearest_interp=True,
                to_tensor=True,
            ),
        ]
    )
    return post_transforms


def get_model(device, weights_path, trt_model_path, trt_flag=False):
    if not trt_flag:
        model = SegResNet(
            spatial_dims=3,
            in_channels=1,
            out_channels=105,
            init_filters=32,
            blocks_down=[1, 2, 2, 4],
            blocks_up=[1, 1, 1],
            dropout_prob=0.2,
        )
        weights = torch.load(weights_path)
        model.load_state_dict(weights)
        model.to(device)
        model.eval()
    else:
        model = torch.jit.load(trt_model_path)
    return model


def run_inference(data_list, infer_transforms, model, device, benchmark_type):
    total_time_dict = {}
    roi_size = (96, 96, 96)
<<<<<<< HEAD
    sw_batch_size = 4
=======
    sw_batch_size = 1
>>>>>>> dc1c24f4

    for idx, sample in enumerate(data_list):
        start = timer()
        data = infer_transforms({"image": sample})

        with torch.no_grad():
            input_image = (
                data["image"].unsqueeze(0).to(device)
                if benchmark_type in ["trt", "original"]
                else data["image"].unsqueeze(0)
            )

            output_image = sliding_window_inference(input_image, roi_size, sw_batch_size, model)
            output_image = output_image.cpu()

            end = timer()

        del data
        del input_image
        del output_image
        torch.cuda.empty_cache()
        gc.collect()

        sample_name = sample.split("/")[-1]
        if idx > 0:
            total_time_dict[sample_name] = end - start
            print(f"Time taken for {sample_name}: {end - start} seconds")
    return total_time_dict


def main():
    parser = argparse.ArgumentParser(description="Run inference benchmark.")
    parser.add_argument("--benchmark_type", type=str, default="original", help="Type of benchmark to run")
    args = parser.parse_args()

    ### Prepare the environment
    root_dir = "."
    torch.backends.cudnn.benchmark = True
    torch_tensorrt.runtime.set_multi_device_safe_mode(True)
    device = torch.device("cuda:0") if torch.cuda.is_available() else torch.device("cpu")
    train_files = prepare_test_datalist(root_dir)
    # since the dataset is too large, the smallest 31 files are used for warm up (1 file) and benchmarking (30 files)
    train_files = sorted(train_files, key=lambda x: os.path.getsize(x), reverse=False)[:31]
    weights_path = prepare_model_weights(root_dir=root_dir, bundle_name="wholeBody_ct_segmentation")
    trt_model_name = "model_trt.ts"
    trt_model_path = prepare_tensorrt_model(root_dir, weights_path, trt_model_name)

    gpu_transforms_flag = "gpu_transforms" in args.benchmark_type
    gpu_loading_flag = "gds" in args.benchmark_type
    trt_flag = "trt" in args.benchmark_type
    # Get components
    infer_transforms = get_transforms(device, gpu_loading_flag, gpu_transforms_flag)
    model = get_model(device, weights_path, trt_model_path, trt_flag)
    # Run inference
    total_time_dict = run_inference(train_files, infer_transforms, model, device, args.benchmark_type)
    # Save the results
    df = pd.DataFrame(list(total_time_dict.items()), columns=["file_name", "time"])
    df.to_csv(os.path.join(root_dir, f"time_{args.benchmark_type}.csv"), index=False)


if __name__ == "__main__":
    main()<|MERGE_RESOLUTION|>--- conflicted
+++ resolved
@@ -98,11 +98,7 @@
 def run_inference(data_list, infer_transforms, model, device, benchmark_type):
     total_time_dict = {}
     roi_size = (96, 96, 96)
-<<<<<<< HEAD
     sw_batch_size = 4
-=======
-    sw_batch_size = 1
->>>>>>> dc1c24f4
 
     for idx, sample in enumerate(data_list):
         start = timer()
