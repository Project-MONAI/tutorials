--- conflicted
+++ resolved
@@ -49,7 +49,6 @@
     Just specify the bundle root path and data root path.
     Bundle can be download from https://github.com/Project-MONAI/model-zoo/releases/tag/hosting_storage_v1
     Date root path also need a dataset.json which should be like:
-<<<<<<< HEAD
         {
             "training": [
                 {
@@ -69,21 +68,6 @@
                 ...
             ]
         }
-=======
-        train datalist: [
-            {
-                "image": $image1_path,
-                "label": $label1_path
-            },
-            ...
-        ]
-        test_datalist: [
-            {
-                "image": $image1_path
-            },
-            ...
-        ]
->>>>>>> 608fec72
 
     Args:
         path: bundle root path where your place the download bundle
