# Detection Example
This folder contains an example to run train and validate a 3D detection RetinaNet model.
The workflow of MONAI detection module is shown in the following figure.
<p align="center">
  <img src="https://github.com/Project-MONAI/MONAI/blob/dev/docs/images/detection.png" alt="detection scheme")
</p>

MONAI detection implementation is based on the following papers:

**RetinaNet:** Lin, Tsung-Yi, et al. "Focal loss for dense object detection." ICCV 2017. https://arxiv.org/abs/1708.02002

**Implementation details:** Baumgartner, Michael, et al. "nnDetection: A self-configuring method for medical object detection." MICCAI 2021. https://arxiv.org/pdf/2106.00817.pdf

**ATSS Matcher:** Zhang, Shifeng, et al. "Bridging the gap between anchor-based and anchor-free detection via adaptive training sample selection." CVPR 2020. https://openaccess.thecvf.com/content_CVPR_2020/papers/Zhang_Bridging_the_Gap_Between_Anchor-Based_and_Anchor-Free_Detection_via_Adaptive_CVPR_2020_paper.pdf

### 1. Data

The dataset we are experimenting in this example is LUNA16 (https://luna16.grand-challenge.org/Home/).
LUNA16 is a public dataset of CT lung nodule detection. Using raw CT scans, the goal is to identify locations of possible nodules, and to assign a probability for being a nodule to each location.

Disclaimer: We are not the host of the data. Please make sure to read the requirements and usage policies of the data and give credit to the authors of the dataset!

We follow the official 10-fold data splitting from LUNA16 challenge and generate data split json files using the script from [nnDetection](https://github.com/MIC-DKFZ/nnDetection/blob/main/projects/Task016_Luna/scripts/prepare.py).
The resulted json files can be downloaded from https://github.com/Project-MONAI/MONAI-extra-test-data/releases/download/0.8.1/LUNA16_datasplit-20220615T233840Z-001.zip.
In these files, the values of "box" are the ground truth boxes in world coordinate.

### 2. Questions and bugs

- For questions relating to the use of MONAI, please us our [Discussions tab](https://github.com/Project-MONAI/MONAI/discussions) on the main repository of MONAI.
- For bugs relating to MONAI functionality, please create an issue on the [main repository](https://github.com/Project-MONAI/MONAI/issues).
- For bugs relating to the running of a tutorial, please create an issue in [this repository](https://github.com/Project-MONAI/Tutorials/issues).

### 3. Run the example
#### [Prepare Your Data](./luna16_prepare_images.py)

The raw CT images in LUNA16 have various of voxel sizes. The first step is to resample them to the same voxel size, which is defined in the value of "spacing" in [./config/config_train_luna16_16g.json](./config/config_train_luna16_16g.json).

Then, please open [luna16_prepare_env_files.py](luna16_prepare_env_files.py), change the value of "raw_data_base_dir" to the directory where you store the downloaded images, the value of "downloaded_datasplit_dir" to where you downloaded the data split json files, and the value of "resampled_data_base_dir" to the target directory where you will save the resampled images.

Finally, resample the images by running
```bash
python3 luna16_prepare_env_files.py
python3 luna16_prepare_images.py -c ./config/config_train_luna16_16g.json
```

The original images are with mhd/raw format, the resampled images will be with Nifti format.

#### [3D Detection Training](./luna16_training.py)

The LUNA16 dataset was splitted into 10-fold to run cross-fold training and inference.

Taking fold 0 as an example, run:
```bash
python3 luna16_training.py \
    -e ./config/environment_luna16_fold0.json \
    -c ./config/config_train_luna16_16g.json
```

This python script uses batch size and patch size defined in [./config/config_train_luna16_16g.json](./config/config_train_luna16_16g.json), which works for a 16G GPU.
If you have a different GPU memory size, please change "batch_size", "patch_size", and "val_patch_size" to fit the GPU you use.

For fold i, please run
```bash
python3 luna16_training.py \
    -e ./config/environment_luna16_fold${i}.json \
    -c ./config/config_train_luna16_16g.json
```

For each fold, 95% of the training data is used for training, while the rest 5% is used for validation and model selection.
The training and validation curves for 300 epochs of 10 folds are shown as below. The upper row shows the training losses for box regression and classification. The bottom row shows the validation mAP and mAR for IoU ranging from 0.1 to 0.5.
<p align="center">
  <img src="luna16_tfevent.png" alt="detection train curve")
</p>

With a single DGX1V 16G GPU, it took around 55 hours to train 300 epochs for each data fold.

#### [3D Detection Inference](./luna16_testing.py)

If you have a different GPU memory size than 16G, please maximize "val_patch_size" in [./config/config_train_luna16_16g.json](./config/config_train_luna16_16g.json) to fit the GPU you use.

For fold i, please run
```bash
python3 luna16_testing.py \
    -e ./config/environment_luna16_fold${i}.json \
    -c ./config/config_train_luna16_16g.json
```

#### [LUNA16 Detection Evaluation](./run_luna16_offical_eval.sh)
Please download the official LUNA16 evaluation scripts from https://luna16.grand-challenge.org/Evaluation/,
and save it as ./evaluation_luna16

./evaluation_luna16/noduleCADEvaluationLUNA16.py will be the main python script to generate evaluation scores.

To run evaluation, please first make sure the 10 resulted json files result_luna16_fold{i}.json are in ./result folder.
Then run:
```bash
./run_luna16_offical_eval.sh
```

This bash script first combines the 10 result json files from 10 folds into one csv file,
then runs the official LUNA16 evaluation scripts saved in ./evaluation_luna16.

The evaluation scores will be stored in ./result/eval_luna16_scores

We got FROC result as shown in the table below. It is comparable with the result in [nnDetection](https://arxiv.org/pdf/2106.00817.pdf) Table 2.

| Methods             | 1/8   | 1/4   | 1/2   | 1     | 2     | 4     | 8     |
| :---:               | :---: | :---: | :---: | :---: | :---: | :---: | :---: |
| [Liu et al. (2019)](https://arxiv.org/pdf/1906.03467.pdf)   | **0.848** | 0.876 | 0.905 | 0.933 | 0.943 | 0.957 | 0.970 |
| [nnDetection (2021)](https://arxiv.org/pdf/2106.00817.pdf)  | 0.812 | **0.885** | 0.927 | 0.950 | 0.969 | 0.979 | 0.985 |
| MONAI detection     | 0.835 | **0.885** | **0.931** | **0.957** | **0.974** | **0.983** | **0.988** |

**Table 1**. The FROC sensitivity values at the predefined false positive per scan thresholds of the LUNA16 challenge.
This MONAI example uses similar training and inference workflows and same hyper-parameters as [nnDetection](https://github.com/MIC-DKFZ/nnDetection) LUNA16.

The major differences are:
1) we use a different learning rate scheduler,
2) during training, we run validation with 5% of the training data and select the best model for inference, while nnDetection directly uses the model from the last epoch for inference,
3) when input image is too large to fit in the GPU memory, we perform inference on patches and do sliding window aggregation on the predicted class logits and box regression, while nnDetection uses a different aggregation stategy from [Jaeger et al.](http://proceedings.mlr.press/v116/jaeger20a/jaeger20a.pdf).

<<<<<<< HEAD
There are other differences that may have minor impact on the performance: 
1) we use RetinaNet, while nnDetection uses [RetinaUnet](http://proceedings.mlr.press/v116/jaeger20a/jaeger20a.pdf), 
=======
There are other differences that may have minor impact on the performance:
1) we use RetinaNet, while nnDetection uses RetinaUnet from [Jaeger et al.](http://proceedings.mlr.press/v116/jaeger20a/jaeger20a.pdf),
>>>>>>> e02f5161
2) we directly apply the trained model to the images/patches during inference, while nnDetection applies the model to the images/patches flipped in three axes and average the flipped-back results.


### Acknowledgement
We greatly appreciate Michael Baumgartner, one of the main contributor of [nnDetection](https://github.com/MIC-DKFZ/nnDetection) project, for his vital cooperation and help in ensuring the successful completion of this MONAI detection module.<|MERGE_RESOLUTION|>--- conflicted
+++ resolved
@@ -118,13 +118,9 @@
 2) during training, we run validation with 5% of the training data and select the best model for inference, while nnDetection directly uses the model from the last epoch for inference,
 3) when input image is too large to fit in the GPU memory, we perform inference on patches and do sliding window aggregation on the predicted class logits and box regression, while nnDetection uses a different aggregation stategy from [Jaeger et al.](http://proceedings.mlr.press/v116/jaeger20a/jaeger20a.pdf).
 
-<<<<<<< HEAD
+
 There are other differences that may have minor impact on the performance: 
-1) we use RetinaNet, while nnDetection uses [RetinaUnet](http://proceedings.mlr.press/v116/jaeger20a/jaeger20a.pdf), 
-=======
-There are other differences that may have minor impact on the performance:
-1) we use RetinaNet, while nnDetection uses RetinaUnet from [Jaeger et al.](http://proceedings.mlr.press/v116/jaeger20a/jaeger20a.pdf),
->>>>>>> e02f5161
+1) we use RetinaNet, while nnDetection uses [RetinaUnet](http://proceedings.mlr.press/v116/jaeger20a/jaeger20a.pdf),
 2) we directly apply the trained model to the images/patches during inference, while nnDetection applies the model to the images/patches flipped in three axes and average the flipped-back results.
 
 
