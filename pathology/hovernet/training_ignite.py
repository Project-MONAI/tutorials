import os
import glob
import time
import logging
import torch
import numpy as np
import torch.distributed as dist
from argparse import ArgumentParser
from monai.data import DataLoader, partition_dataset, CacheDataset
from monai.networks.nets import HoVerNet
from monai.engines import SupervisedEvaluator, SupervisedTrainer
from monai.transforms import (
    LoadImaged,
    TorchVisiond,
    Lambdad,
    Activationsd,
    OneOf,
    MedianSmoothd,
    AsDiscreted,
    Compose,
    CastToTyped,
    ComputeHoVerMapsd,
    ScaleIntensityRanged,
    RandGaussianNoised,
    RandFlipd,
    RandAffined,
    RandGaussianSmoothd,
    CenterSpatialCropd,
)
from monai.handlers import (
    MeanDice,
    CheckpointSaver,
    LrScheduleHandler,
    StatsHandler,
    TensorBoardStatsHandler,
    ValidationHandler,
    from_engine,
)
from monai.utils import set_determinism
from monai.utils.enums import HoVerNetBranch
from monai.apps.pathology.handlers.utils import from_engine_hovernet
from monai.apps.pathology.engines.utils import PrepareBatchHoVerNet
from monai.apps.pathology.losses import HoVerNetLoss
from skimage import measure


def create_log_dir(cfg):
    timestamp = time.strftime("%y%m%d-%H%M")
    run_folder_name = (
        f"{timestamp}_hovernet_bs{cfg['batch_size']}_ep{cfg['n_epochs']}_lr{cfg['lr']}_stage{cfg['stage']}"
    )
    log_dir = os.path.join(cfg["logdir"], run_folder_name)
    print(f"Logs and model are saved at '{log_dir}'.")
    if not os.path.exists(log_dir):
        os.makedirs(log_dir)
    return log_dir


def prepare_data(data_dir, phase):
    data_dir = os.path.join(data_dir, phase)

    images = list(sorted(
        glob.glob(os.path.join(data_dir, "*/*image.npy"))))
    inst_maps = list(sorted(
        glob.glob(os.path.join(data_dir, "*/*inst_map.npy"))))
    type_maps = list(sorted(
        glob.glob(os.path.join(data_dir, "*/*type_map.npy"))))

    data_dicts = [
        {"image": _image, "label_inst": _inst_map, "label_type": _type_map}
        for _image, _inst_map, _type_map in zip(images, inst_maps, type_maps)
    ]

    return data_dicts


def get_loaders(cfg, train_transforms, val_transforms):
    multi_gpu = True if torch.cuda.device_count() > 1 else False

    train_data = prepare_data(cfg["root"], "train")
    valid_data = prepare_data(cfg["root"], "valid")
    if multi_gpu:
        train_data = partition_dataset(
            data=train_data,
            num_partitions=dist.get_world_size(),
            even_divisible=True,
            shuffle=True,
            seed=cfg["seed"],
        )[dist.get_rank()]
        valid_data = partition_dataset(
            data=valid_data,
            num_partitions=dist.get_world_size(),
            even_divisible=True,
            shuffle=False,
            seed=cfg["seed"],
        )[dist.get_rank()]

    print("train_files:", len(train_data))
    print("val_files:", len(valid_data))

    train_ds = CacheDataset(data=train_data, transform=train_transforms, cache_rate=1.0, num_workers=4)
    valid_ds = CacheDataset(data=valid_data, transform=val_transforms, cache_rate=1.0, num_workers=4)
    train_loader = DataLoader(train_ds, batch_size=cfg["batch_size"], num_workers=cfg["num_workers"], shuffle=True, pin_memory=torch.cuda.is_available())
    val_loader = DataLoader(valid_ds, batch_size=cfg["batch_size"], num_workers=cfg["num_workers"], pin_memory=torch.cuda.is_available())

    return train_loader, val_loader


def create_model(cfg, device):
    if cfg["stage"] == 0:
        model = HoVerNet(
            mode="original",
            in_channels=3,
            out_classes=cfg["out_classes"],
            act=("relu", {"inplace": True}),
            norm="batch",
            pretrained_url="https://drive.google.com/u/1/uc?id=1KntZge40tAHgyXmHYVqZZ5d2p_4Qr2l5&export=download",
            freeze_encoder=True,
        ).to(device)
        print(f'stage{cfg["stage"]} start!')
    else:
        model = HoVerNet(
            mode="original",
            in_channels=3,
            out_classes=cfg["out_classes"],
            act=("relu", {"inplace": True}),
            norm="batch",
            pretrained_url=None,
            freeze_encoder=False,
        ).to(device)
        model.load_state_dict(torch.load(cfg["ckpt_path"])['net'])
        print(f'stage{cfg["stage"]}, success load weight!')

    return model


def run(cfg):
    log_dir = create_log_dir(cfg)
    multi_gpu = True if torch.cuda.device_count() > 1 else False
    if multi_gpu:
        dist.init_process_group(backend="nccl", init_method="env://")
        device = torch.device("cuda:{}".format(dist.get_rank()))
        torch.cuda.set_device(device)
    else:
        device = torch.device("cuda" if cfg["use_gpu"] else "cpu")
    # --------------------------------------------------------------------------
    # Data Loading and Preprocessing
    # --------------------------------------------------------------------------
    # __________________________________________________________________________
    # __________________________________________________________________________
    # Build MONAI preprocessing
    train_transforms = Compose(
        [
            LoadImaged(keys=["image", "label_inst", "label_type"], image_only=True),
            Lambdad(keys="label_inst", func=lambda x: measure.label(x)),
            RandAffined(
                keys=["image", "label_inst", "label_type"],
                prob=1.0,
                rotate_range=((np.pi), 0),
                scale_range=((0.2), (0.2)),
                shear_range=((0.05), (0.05)),
                translate_range=((6), (6)),
                padding_mode="zeros",
                mode=("nearest"),
                    ),
            CenterSpatialCropd(
                keys="image",
                roi_size=(270, 270),
            ),
            RandFlipd(keys=["image", "label_inst", "label_type"], prob=0.5, spatial_axis=0),
            RandFlipd(keys=["image", "label_inst", "label_type"], prob=0.5, spatial_axis=1),
            OneOf(transforms=[
                RandGaussianSmoothd(keys=["image"], sigma_x=(0.1, 1.1), sigma_y=(0.1, 1.1), prob=1.0),
                MedianSmoothd(keys=["image"], radius=1),
                RandGaussianNoised(keys=["image"], prob=1.0, std=0.05)
            ]),
            CastToTyped(keys="image", dtype=np.uint8),
            TorchVisiond(
                keys=["image"], name="ColorJitter", brightness=(229 / 255.0, 281 / 255.0), contrast=(0.95, 1.10), saturation=(0.8, 1.2), hue=(-0.04, 0.04)
            ),
            AsDiscreted(keys=["label_type"], to_onehot=[5]),
            ScaleIntensityRanged(keys=["image"], a_min=0.0, a_max=255.0, b_min=0.0, b_max=1.0, clip=True),
            CastToTyped(keys="label_inst", dtype=torch.int),
            ComputeHoVerMapsd(keys="label_inst"),
            Lambdad(keys="label_inst", func=lambda x: x > 0, overwrite="label"),
            CenterSpatialCropd(
                keys=["label", "hover_label_inst", "label_inst", "label_type"],
                roi_size=(80, 80),
            ),
            AsDiscreted(keys=["label"], to_onehot=2),
            CastToTyped(keys=["image", "label_inst", "label_type"], dtype=torch.float32),
        ]
    )
    val_transforms = Compose(
        [
            LoadImaged(keys=["image", "label_inst", "label_type"], image_only=True),
            Lambdad(keys="label_inst", func=lambda x: measure.label(x)),
            CastToTyped(keys=["image", "label_inst"], dtype=torch.int),
            CenterSpatialCropd(
<<<<<<< HEAD
                keys="image", roi_size=(270, 270),
=======
                keys="image",
                roi_size=(270, 270),
>>>>>>> 1e815765
            ),
            ScaleIntensityRanged(keys=["image"], a_min=0.0, a_max=255.0, b_min=0.0, b_max=1.0, clip=True),
            ComputeHoVerMapsd(keys="label_inst"),
            Lambdad(keys="label_inst", func=lambda x: x > 0, overwrite="label"),
            CenterSpatialCropd(
                keys=["label", "hover_label_inst", "label_inst", "label_type"],
                roi_size=(80, 80),
            ),
            CastToTyped(keys=["image", "label_inst", "label_type"], dtype=torch.float32),
        ]
    )

    # __________________________________________________________________________
    # Create MONAI DataLoaders
    train_loader, val_loader = get_loaders(cfg, train_transforms, val_transforms)

    # --------------------------------------------------------------------------
    # Create Model, Loss, Optimizer, lr_scheduler
    # --------------------------------------------------------------------------
    # __________________________________________________________________________
    # initialize model
    model = create_model(cfg, device)
    if multi_gpu:
        model = torch.nn.parallel.DistributedDataParallel(
            model, device_ids=[dist.get_rank()], output_device=dist.get_rank()
        )
    loss_function = HoVerNetLoss(lambda_hv_mse=1.0)
    optimizer = torch.optim.Adam(filter(lambda p: p.requires_grad, model.parameters()), lr=cfg["lr"], weight_decay=1e-5)
    lr_scheduler = torch.optim.lr_scheduler.StepLR(optimizer, step_size=25)
    post_process_np = Compose([Activationsd(keys=HoVerNetBranch.NP.value, softmax=True), Lambdad(keys=HoVerNetBranch.NP.value, func=lambda x: x[1:2, ...] > 0.5)])
    post_process = Lambdad(keys="pred", func=post_process_np)

    # --------------------------------------------
    # Ignite Trainer/Evaluator
    # --------------------------------------------
    # Evaluator
    val_handlers = [
        CheckpointSaver(
            save_dir=log_dir,
            save_dict={"net": model},
            save_key_metric=True,
        ),
        StatsHandler(output_transform=lambda x: None),
        TensorBoardStatsHandler(log_dir=log_dir, output_transform=lambda x: None),
    ]
    if multi_gpu:
        val_handlers = val_handlers if dist.get_rank() == 0 else None
    evaluator = SupervisedEvaluator(
        device=device,
        val_data_loader=val_loader,
        prepare_batch=PrepareBatchHoVerNet(extra_keys=['label_type', 'hover_label_inst']),
        network=model,
        postprocessing=post_process,
        key_val_metric={"val_dice": MeanDice(include_background=False, output_transform=from_engine_hovernet(keys=["pred", "label"], nested_key=HoVerNetBranch.NP.value))},
        val_handlers=val_handlers,
        amp=cfg["amp"],
    )

    # Trainer
    train_handlers = [
        LrScheduleHandler(lr_scheduler=lr_scheduler, print_lr=True),
        ValidationHandler(validator=evaluator, interval=cfg["val_freq"], epoch_level=True),
        CheckpointSaver(
            save_dir=log_dir,
            save_dict={"net": model, "opt": optimizer},
            save_interval=cfg["save_interval"],
            epoch_level=True,
        ),
        StatsHandler(tag_name="train_loss", output_transform=from_engine(["loss"], first=True)),
        TensorBoardStatsHandler(
            log_dir=log_dir, tag_name="train_loss", output_transform=from_engine(["loss"], first=True)
        ),
    ]
    if multi_gpu:
        train_handlers = train_handlers if dist.get_rank() == 0 else train_handlers[:2]
    trainer = SupervisedTrainer(
        device=device,
        max_epochs=cfg["n_epochs"],
        train_data_loader=train_loader,
        prepare_batch=PrepareBatchHoVerNet(extra_keys=['label_type', 'hover_label_inst']),
        network=model,
        optimizer=optimizer,
        loss_function=loss_function,
        postprocessing=post_process,
        key_train_metric={"train_dice": MeanDice(include_background=False, output_transform=from_engine_hovernet(keys=["pred", "label"], nested_key=HoVerNetBranch.NP.value))},
        train_handlers=train_handlers,
        amp=cfg["amp"],
    )
    trainer.run()

    if multi_gpu:
        dist.destroy_process_group()


def main():
    parser = ArgumentParser(description="Tumor detection on whole slide pathology images.")
    parser.add_argument(
        "--root",
        type=str,
        default="/workspace/Data/CoNSeP/Prepared/consep",
        help="root data dir",
    )
    parser.add_argument("--logdir", type=str, default="./logs/", dest="logdir", help="log directory")
    parser.add_argument("-s", "--seed", type=int, default=23)

    parser.add_argument("--bs", type=int, default=16, dest="batch_size", help="batch size")
    parser.add_argument("--ep", type=int, default=3, dest="n_epochs", help="number of epochs")
    parser.add_argument("--lr", type=float, default=1e-4, dest="lr", help="initial learning rate")
    parser.add_argument("--step", type=int, default=25, dest="step_size", help="period of learning rate decay")
    parser.add_argument("-f", "--val_freq", type=int, default=1, help="validation frequence")
    parser.add_argument("--stage", type=int, default=0, dest="stage", help="training stage")
    parser.add_argument("--no-amp", action="store_false", dest="amp", help="deactivate amp")
    parser.add_argument("--classes", type=int, default=5, dest="out_classes", help="output classes")

    parser.add_argument("--save_interval", type=int, default=10)
    parser.add_argument("--cpu", type=int, default=8, dest="num_workers", help="number of workers")
    parser.add_argument("--use_gpu", type=bool, default=True, dest="use_gpu", help="whether to use gpu")
    parser.add_argument("--ngc", action="store_true", dest="ngc", help="use ngc")
    parser.add_argument("--ckpt", type=str, dest="ckpt_path", help="checkpoint path")

    args = parser.parse_args()
    cfg = vars(args)
    print(cfg)
    set_determinism(seed=0)

    import sys
    if cfg["ngc"]:
        sys.path.append('/workspace/pathology/lizard/transforms')
        sys.path.append('/workspace/pathology/lizard/loss')
        sys.path.append('/workspace/pathology/lizard/net')
    else:
        data_dir = "/workspace/Data/CoNSeP/Prepared/consep"
        sys.path.append('/workspace/Code/tutorials/pathology/hovernet/transforms')

    logging.basicConfig(level=logging.INFO)
    run(cfg)

 
    # export CUDA_VISIBLE_DIVICE=0; python training_ignite.py --root /Lizard
if __name__ == "__main__":
    main()<|MERGE_RESOLUTION|>--- conflicted
+++ resolved
@@ -197,12 +197,8 @@
             Lambdad(keys="label_inst", func=lambda x: measure.label(x)),
             CastToTyped(keys=["image", "label_inst"], dtype=torch.int),
             CenterSpatialCropd(
-<<<<<<< HEAD
-                keys="image", roi_size=(270, 270),
-=======
                 keys="image",
                 roi_size=(270, 270),
->>>>>>> 1e815765
             ),
             ScaleIntensityRanged(keys=["image"], a_min=0.0, a_max=255.0, b_min=0.0, b_max=1.0, clip=True),
             ComputeHoVerMapsd(keys="label_inst"),
