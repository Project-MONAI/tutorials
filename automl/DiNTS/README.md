--- conflicted
+++ resolved
@@ -9,13 +9,8 @@
 
 ## Requirements
 The script is tested with:
-<<<<<<< HEAD
-- `Ubuntu 20.04` |  `CUDA 11` 
+- `Ubuntu 20.04` |  `CUDA 11`
 - The searching and training stage requires at least two 16GB GPUs.
-=======
-- `Ubuntu 20.04` |  `CUDA 11`
-- The seaching and training stage requires at least two 16GB GPUs.
->>>>>>> a845545b
 
 ## Dependencies and installation
 ### [Install Nvidia Docker]()
