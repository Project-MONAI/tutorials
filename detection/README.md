--- conflicted
+++ resolved
@@ -107,18 +107,7 @@
 Please download the official LUNA16 evaluation scripts from https://luna16.grand-challenge.org/Evaluation/,
 and save it as ./evaluation_luna16. Note that the official LUNA16 evaluation scripts are based on python2.
 
-<<<<<<< HEAD
-To run it with python3, please 
-1) copy the files in ./evaluationScript_py3_update to replace the files in downloaded scripts; 
-2) then run the following command to convert python2 code to python3 code.
-`python -m pip install future; futurize --stage1 -w evaluation_luna16/noduleCADEvaluationLUNA16.py`;
-=======
-To run it with python3, please 1) copy the files in ./evaluationScript_py3_update to replace the files in downloaded scripts; 2) then run the following command to convert python2 code to python3 code.
-```
-python -m pip install future
-futurize --stage1 -w evaluation_luna16/noduleCADEvaluationLUNA16.py
-```
->>>>>>> cff4e10f
+To run it with python3, please 1) copy the files in ./evaluationScript_py3_update to replace the files in downloaded scripts; 2) then run the following command to convert python2 code to python3 code: `python -m pip install future; futurize --stage1 -w evaluation_luna16/noduleCADEvaluationLUNA16.py`;
 3) In ./evaluation_luna16/noduleCADEvaluationLUNA16.py, replace `plt.xscale('log', basex=2)` with `plt.xscale('log', base=2)`.
 
 ./evaluation_luna16/noduleCADEvaluationLUNA16.py will be the main python script to generate evaluation scores.
