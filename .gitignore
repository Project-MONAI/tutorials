--- conflicted
+++ resolved
@@ -133,12 +133,8 @@
 .vscode/
 
 # saved networks
-<<<<<<< HEAD
-*.pth
-=======
 *.pth
 
 # Ignore torch saves
 */torch/runs
-logs
->>>>>>> 59b57a4d
+logs