--- conflicted
+++ resolved
@@ -28,39 +28,28 @@
   },
   {
    "cell_type": "markdown",
+   "metadata": {
+    "id": "VUefxTkGGTAc"
+   },
    "source": [
     "## Setup environment\n",
     "\n",
     "`clearml` comes as part of the `monai[all]` installation. For more information about integrating ClearML into your Monai code, see [here](https://clear.ml/docs/latest/docs/integrations/monai). For more information about using ClearML (experiment management, data management, pipelines, model serving, and more), see [ClearML's official documentation](https://clear.ml/docs/latest/docs/)."
+   ]
+  },
+  {
+   "cell_type": "code",
+   "execution_count": null,
+   "metadata": {
+    "id": "OUMIxMjvGTAd"
+   },
+   "outputs": [],
+   "source": [
+    "!python -c \"import monai\" || pip install -q \"monai-weekly[ignite, nibabel, tensorboard, clearml]\""
    ],
    "metadata": {
     "collapsed": false
    }
-  },
-  {
-   "cell_type": "code",
-   "execution_count": null,
-   "outputs": [],
-   "source": [
-    "!python -c \"import monai\" || pip install -q \"monai-weekly[ignite, nibabel, tensorboard, clearml]\""
-   ],
-   "metadata": {
-<<<<<<< HEAD
-    "collapsed": false
-   }
-=======
-    "id": "ofvwifHWG0SK"
-   },
-   "outputs": [],
-   "source": [
-    "# clearml credentials\n",
-    "%env CLEARML_WEB_HOST=''\n",
-    "%env CLEARML_API_HOST=''\n",
-    "%env CLEARML_FILES_HOST=''\n",
-    "%env CLEARML_API_ACCESS_KEY=''\n",
-    "%env CLEARML_API_SECRET_KEY=''"
-   ]
->>>>>>> ebb9ea6f
   },
   {
    "cell_type": "markdown",
