# Copyright (c) MONAI Consortium
# Licensed under the Apache License, Version 2.0 (the "License");
# you may not use this file except in compliance with the License.
# You may obtain a copy of the License at
#     http://www.apache.org/licenses/LICENSE-2.0
# Unless required by applicable law or agreed to in writing, software
# distributed under the License is distributed on an "AS IS" BASIS,
# WITHOUT WARRANTIES OR CONDITIONS OF ANY KIND, either express or implied.
# See the License for the specific language governing permissions and
# limitations under the License.

import random
from datetime import datetime
import json
import time


import monai
import torch
from monai.transforms import Compose, SaveImage
from monai.data import MetaTensor
from monai.inferers import sliding_window_inference
from monai.utils import set_determinism
from tqdm import tqdm
from generative.metrics import FIDMetric
from generative.inferers import LatentDiffusionInferer
from .utils import binarize_labels, general_mask_generation_post_process, get_body_region_index_from_mask, remap_labels
from .find_masks import find_masks
from .augmentation import augmentation


class ReconModel(torch.nn.Module):
    def __init__(self, autoencoder, scale_factor):
        super().__init__()
        self.autoencoder = autoencoder
        self.scale_factor = scale_factor

    def forward(self, z):
        recon_pt_nda = self.autoencoder.decode_stage_2_outputs(z / self.scale_factor)
        return recon_pt_nda


def initialize_noise_latents(latent_shape, device):
    return (
        torch.randn(
            [
                1,
            ]
            + list(latent_shape)
        )
        .half()
        .to(device)
    )


def ldm_conditional_sample_one_mask(
    autoencoder,
    diffusion_unet,
    noise_scheduler,
    scale_factor,
    anatomy_size,
    device,
    latent_shape,
    label_dict_remap_json,
    num_inference_steps=1000,
):
    with torch.no_grad(), torch.cuda.amp.autocast():

        # Generate random noise
        latents = initialize_noise_latents(latent_shape, device)
        anatomy_size = torch.FloatTensor(anatomy_size).unsqueeze(0).unsqueeze(0).half().to(device)
        # synthesize masks
        noise_scheduler.set_timesteps(num_inference_steps=num_inference_steps)
        inferer_ddpm = LatentDiffusionInferer(noise_scheduler, scale_factor=scale_factor)
        synthetic_mask = inferer_ddpm.sample(
            input_noise=latents,
            autoencoder_model=autoencoder,
            diffusion_model=diffusion_unet,
            scheduler=noise_scheduler,
            verbose=True,
            conditioning=anatomy_size.to(device),
        )
        synthetic_mask = torch.softmax(synthetic_mask, dim=1)
        synthetic_mask = torch.argmax(synthetic_mask, dim=1, keepdim=True)
        # mapping raw index to 132 labels
        synthetic_mask = remap_labels(synthetic_mask, label_dict_remap_json)

        ###### post process #####
        data = synthetic_mask.squeeze().cpu().detach().numpy()

        labels = [23, 24, 26, 27, 128]
        target_tumor_label = None
<<<<<<< HEAD
        for index, size in enumerate(anatomy_size[0,0,5:10]):
=======
        for index, size in enumerate(anatomy_size[0, 0, 5:10]):
            print(size.item())
>>>>>>> 41e4277b
            if size.item() != -1.0:
                target_tumor_label = labels[index]

        print("target_tumor_label for postprocess:", target_tumor_label)
        data = general_mask_generation_post_process(data, target_tumor_label=target_tumor_label, device=device)
        synthetic_mask = torch.from_numpy(data).unsqueeze(0).unsqueeze(0).to(device)

    return synthetic_mask


def ldm_conditional_sample_one_image(
    autoencoder,
    diffusion_unet,
    controlnet,
    noise_scheduler,
    scale_factor,
    device,
    comebine_label_or,
    top_region_index_tensor,
    bottom_region_index_tensor,
    spacing_tensor,
    latent_shape,
    output_size,
    noise_factor,
    num_inference_steps=1000,
):
    # CT image intensity range
    a_min = -1000
    a_max = 1000
    # autoencoder output intensity range
    b_min = 0.0
    b_max = 1

    recon_model = ReconModel(autoencoder=autoencoder, scale_factor=scale_factor).to(device)

    with torch.no_grad(), torch.cuda.amp.autocast():
        print("Start generating latent features...")
        start_time = time.time()
        # generate segmentation mask
        comebine_label = comebine_label_or.to(device)
        if (
            output_size[0] != comebine_label.shape[2]
            or output_size[1] != comebine_label.shape[3]
            or output_size[2] != comebine_label.shape[4]
        ):
            print(
                "output_size is not a desired value. Need to interpolate the mask to match with output_size. The result image will be very low quality."
            )
            comebine_label = torch.nn.functional.interpolate(comebine_label, size=output_size, mode="nearest")

        controlnet_cond_vis = binarize_labels(comebine_label.as_tensor().long()).half()

        # Generate random noise
        latents = initialize_noise_latents(latent_shape, device) * noise_factor

        # synthesize latents
        noise_scheduler.set_timesteps(num_inference_steps=num_inference_steps)
        for t in tqdm(noise_scheduler.timesteps, ncols=110):
            # Get controlnet output
            down_block_res_samples, mid_block_res_sample = controlnet(
                x=latents,
                timesteps=torch.Tensor((t,)).to(device),
                controlnet_cond=controlnet_cond_vis,
            )
            latent_model_input = latents
            noise_pred = diffusion_unet(
                x=latent_model_input,
                timesteps=torch.Tensor((t,)).to(device),
                top_region_index_tensor=top_region_index_tensor,
                bottom_region_index_tensor=bottom_region_index_tensor,
                spacing_tensor=spacing_tensor,
                down_block_additional_residuals=down_block_res_samples,
                mid_block_additional_residual=mid_block_res_sample,
            )
            latents, _ = noise_scheduler.step(noise_pred, t, latents)
        end_time = time.time()
        print(f"Latent features generation time: {end_time - start_time} seconds")

        # decode latents to synthesized images
        print("Start decoding latent features into images...")
        start_time = time.time()
        synthetic_images = sliding_window_inference(
            inputs=latents,
            roi_size=(
                min(output_size[0] // 4 // 4 * 3, 96),
                min(output_size[1] // 4 // 4 * 3, 96),
                min(output_size[2] // 4 // 4 * 3, 96),
            ),
            sw_batch_size=1,
            predictor=recon_model,
            mode="gaussian",
            overlap=2.0 / 3.0,
            sw_device=device,
            device=device,
        )
        synthetic_images = torch.clip(synthetic_images, b_min, b_max).cpu()
        end_time = time.time()
        print(f"Image decoding time: {end_time - start_time} seconds")

        ## post processing:
        # project output to [0, 1]
        synthetic_images = (synthetic_images - b_min) / (b_max - b_min)
        # project output to [-1000, 1000]
        synthetic_images = synthetic_images * (a_max - a_min) + a_min
        # regularize background intensities
        synthetic_images = crop_img_body_mask(synthetic_images, comebine_label)

    return synthetic_images, comebine_label


def filter_mask_with_organs(comebine_label, anatomy_list):
    # final output mask file has shape of output_size, contaisn labels in anatomy_list
    # it is already interpolated to target size
    comebine_label = comebine_label.long()
    # filter out the organs that are not in anatomy_list
    for i in range(len(anatomy_list)):
        organ = anatomy_list[i]
        # replace it with a negative value so it will get mixed
        comebine_label[comebine_label == organ] = -(i + 1)
    # zero-out voxels with value not in anatomy_list
    comebine_label[comebine_label > 0] = 0
    # output positive values
    comebine_label = -comebine_label
    return comebine_label


def crop_img_body_mask(synthetic_images, comebine_label):
    synthetic_images[comebine_label == 0] = -1000
    return synthetic_images


def check_input(
    body_region,
    anatomy_list,
    label_dict_json,
    output_size,
    spacing,
    controllable_anatomy_size=[("pancreas", 0.5)],
):
    # check output_size and spacing format
    if output_size[0] != output_size[1]:
        raise ValueError(f"The first two components of output_size need to be equal, yet got {output_size}.")
    if (output_size[0] not in [256, 384, 512]) or (output_size[2] not in [128, 256, 384, 512, 640, 768]):
        raise ValueError(
            f"The output_size[0] have to be chosen from [256, 384, 512], and output_size[2] have to be chosen from [128, 256, 384, 512, 640, 768], yet got {output_size}."
        )

    if spacing[0] != spacing[1]:
        raise ValueError(f"The first two components of spacing need to be equal, yet got {spacing}.")
    if spacing[0] < 0.5 or spacing[0] > 3.0 or spacing[2] < 0.5 or spacing[2] > 5.0:
        raise ValueError(
            f"spacing[0] have to be between 0.5 and 3.0 mm, spacing[2] have to be between 0.5 and 5.0 mm, yet got {spacing}."
        )

    # check controllable_anatomy_size format
    if len(controllable_anatomy_size) > 10:
        raise ValueError(
            f"The length of list controllable_anatomy_size has to be less than 10. Yet got length equal to {len(controllable_anatomy_size)}."
        )
    available_controllable_organ = [
        "liver",
        "gallbladder",
        "stomach",
        "pancreas",
        "colon",
    ]
    available_controllable_tumor = [
        "hepatic tumor",
        "bone lesion",
        "lung tumor",
        "colon cancer primaries",
        "pancreatic tumor",
    ]
    available_controllable_anatomy = available_controllable_organ + available_controllable_tumor
    controllable_tumor = []
    controllable_organ = []
    for controllable_anatomy_size_pair in controllable_anatomy_size:
        if controllable_anatomy_size_pair[0] not in available_controllable_anatomy:
            raise ValueError(
                f"The controllable_anatomy have to be chosen from {available_controllable_anatomy}, yet got {controllable_anatomy_size_pair[0]}."
            )
        if controllable_anatomy_size_pair[0] in available_controllable_tumor:
            controllable_tumor += [controllable_anatomy_size_pair[0]]
        if controllable_anatomy_size_pair[0] in available_controllable_organ:
            controllable_organ += [controllable_anatomy_size_pair[0]]
        if controllable_anatomy_size_pair[1] == -1:
            continue
        if controllable_anatomy_size_pair[1] < 0 or controllable_anatomy_size_pair[1] > 1.0:
            raise ValueError(
                f"The controllable size scale have to be between 0 and 1,0, or equal to -1, yet got {controllable_anatomy_size_pair[1]}."
            )
    if len(controllable_tumor + controllable_organ) != len(list(set(controllable_tumor + controllable_organ))):
        raise ValueError(f"Please do not repeat controllable_anatomy. Got {controllable_tumor + controllable_organ}.")
    if len(controllable_tumor) > 1:
        raise ValueError(f"Only one controllable tumor is supported. Yet got {controllable_tumor}.")

    if len(controllable_anatomy_size) > 0:
        print(
            f"controllable_anatomy_size is not empty. We will ignore body_region and anatomy_list and synthesize based on controllable_anatomy_size ({controllable_anatomy_size})."
        )
    else:
        print(
            f"controllable_anatomy_size is empty. We will synthesize based on body_region ({body_region}) and anatomy_list ({anatomy_list})."
        )
        # check body_region format
        available_body_region = [
            "head",
            "chest",
            "thorax",
            "abdomen",
            "pelvis",
            "lower",
        ]
        for region in body_region:
            if region not in available_body_region:
                raise ValueError(
                    f"The components in body_region have to be chosen from {available_body_region}, yet got {region}."
                )

        # check anatomy_list format
        with open(label_dict_json) as f:
            label_dict = json.load(f)
        for anatomy in anatomy_list:
            if anatomy not in label_dict.keys():
                raise ValueError(
                    f"The components in anatomy_list have to be chosen from {label_dict.keys()}, yet got {anatomy}."
                )
    print(f"The generate results will have voxel size to be {spacing}mm, volume size to be {output_size}.")

    return


class LDMSampler:
    def __init__(
        self,
        body_region,
        anatomy_list,
        all_mask_files_json,
        all_anatomy_size_condtions_json,
        all_mask_files_base_dir,
        label_dict_json,
        label_dict_remap_json,
        autoencoder,
        diffusion_unet,
        controlnet,
        noise_scheduler,
        scale_factor,
        mask_generation_autoencoder,
        mask_generation_diffusion_unet,
        mask_generation_scale_factor,
        mask_generation_noise_scheduler,
        device,
        latent_shape,
        mask_generation_latent_shape,
        output_size,
        output_dir,
        controllable_anatomy_size,
        image_output_ext=".nii.gz",
        label_output_ext=".nii.gz",
        quality_check_args=None,
        spacing=[1, 1, 1],
        num_inference_steps=None,
        mask_generation_num_inference_steps=None,
        random_seed=None,
    ) -> None:

        if random_seed is not None:
            set_determinism(seed=random_seed)

        with open(label_dict_json, "r") as f:
            label_dict = json.load(f)
        self.all_anatomy_size_condtions_json = all_anatomy_size_condtions_json

        # intialize variables
        self.body_region = body_region
        self.anatomy_list = [label_dict[organ] for organ in anatomy_list]
        self.all_mask_files_json = all_mask_files_json
        self.data_root = all_mask_files_base_dir
        self.label_dict_remap_json = label_dict_remap_json
        self.autoencoder = autoencoder
        self.diffusion_unet = diffusion_unet
        self.controlnet = controlnet
        self.noise_scheduler = noise_scheduler
        self.scale_factor = scale_factor
        self.mask_generation_autoencoder = mask_generation_autoencoder
        self.mask_generation_diffusion_unet = mask_generation_diffusion_unet
        self.mask_generation_scale_factor = mask_generation_scale_factor
        self.mask_generation_noise_scheduler = mask_generation_noise_scheduler
        self.device = device
        self.latent_shape = latent_shape
        self.mask_generation_latent_shape = mask_generation_latent_shape
        self.output_size = output_size
        self.output_dir = output_dir
        self.noise_factor = 1.0
        self.controllable_anatomy_size = controllable_anatomy_size
        if len(self.controllable_anatomy_size):
            print("controllable_anatomy_size is given, mask generation is triggered!")
            # overwrite the anatomy_list by given organs in self.controllable_anatomy_size
            self.anatomy_list = [label_dict[organ_and_size[0]] for organ_and_size in self.controllable_anatomy_size]
        self.image_output_ext = image_output_ext
        self.label_output_ext = label_output_ext
        # Set the default value for number of inference steps to 1000
        self.num_inference_steps = num_inference_steps if num_inference_steps is not None else 1000
        self.mask_generation_num_inference_steps = (
            mask_generation_num_inference_steps if mask_generation_num_inference_steps is not None else 1000
        )

        # quality check disabled for this version
        self.quality_check_args = quality_check_args

        self.autoencoder.eval()
        self.diffusion_unet.eval()
        self.controlnet.eval()
        self.mask_generation_autoencoder.eval()
        self.mask_generation_diffusion_unet.eval()

        self.spacing = spacing

        self.val_transforms = Compose(
            [
                monai.transforms.LoadImaged(keys=["pseudo_label"]),
                monai.transforms.EnsureChannelFirstd(keys=["pseudo_label"]),
                monai.transforms.Orientationd(keys=["pseudo_label"], axcodes="RAS"),
                monai.transforms.EnsureTyped(keys=["pseudo_label"], dtype=torch.uint8),
                monai.transforms.Lambdad(keys="top_region_index", func=lambda x: torch.FloatTensor(x)),
                monai.transforms.Lambdad(keys="bottom_region_index", func=lambda x: torch.FloatTensor(x)),
                monai.transforms.Lambdad(keys="spacing", func=lambda x: torch.FloatTensor(x)),
                monai.transforms.Lambdad(keys="top_region_index", func=lambda x: x * 1e2),
                monai.transforms.Lambdad(keys="bottom_region_index", func=lambda x: x * 1e2),
                monai.transforms.Lambdad(keys="spacing", func=lambda x: x * 1e2),
            ]
        )
        print("LDM sampler initialized.")

    def sample_multiple_images(self, num_img):
        if len(self.controllable_anatomy_size) > 0:
            # we will use mask generation instead of finding candidate masks
            # create a dummy selected_mask_files for placeholder
            selected_mask_files = list(range(num_img))
            # prerpare organ size conditions
            anatomy_size_condtion = self.prepare_anatomy_size_condtion(self.controllable_anatomy_size)
        else:
            need_resample = False
            # find candidate mask and save to candidate_mask_files
            candidate_mask_files = find_masks(
                self.body_region,
                self.anatomy_list,
                self.spacing,
                self.output_size,
                True,
                self.all_mask_files_json,
                self.data_root,
            )
            if len(candidate_mask_files) < num_img:
                # if we cannot find enough masks based on the exact match of anatomy list, spacing, and output size,
                # then we will try to find the closest mask in terms of  spacing, and output size.
                print("Resample mask file to get desired output size and spacing")
                candidate_mask_files = self.find_closest_masks(num_img)
                need_resample = True

            selected_mask_files = self.select_mask(candidate_mask_files, num_img)
            print(f"Images will be generated based on {selected_mask_files}.")
            if len(selected_mask_files) != num_img:
                raise ValueError(
                    f"len(selected_mask_files) ({len(selected_mask_files)}) != num_img ({num_img}). This should not happen. Please revisit function select_mask(self, candidate_mask_files, num_img)."
                )
        for item in selected_mask_files:
            print("Prepare mask...")
            start_time = time.time()
            if len(self.controllable_anatomy_size) > 0:
                # generate a synthetic mask
                (
                    comebine_label_or,
                    top_region_index_tensor,
                    bottom_region_index_tensor,
                    spacing_tensor,
                ) = self.prepare_one_mask_and_meta_info(anatomy_size_condtion)
            else:
                # read in mask file
                mask_file = item["mask_file"]
                if_aug = item["if_aug"]
                (
                    comebine_label_or,
                    top_region_index_tensor,
                    bottom_region_index_tensor,
                    spacing_tensor,
                ) = self.read_mask_information(mask_file)
                if need_resample:
                    comebine_label_or = self.ensure_output_size_and_spacing(comebine_label_or)
                # mask augmentation
                if if_aug == True:
                    comebine_label_or = augmentation(comebine_label_or, self.output_size)
            end_time = time.time()
            print(f"Mask preparation time: {end_time - start_time} seconds.")
            torch.cuda.empty_cache()
            # generate image/label pairs
            to_generate = True
            try_time = 0
            while to_generate:
                synthetic_images, synthetic_labels = self.sample_one_pair(
                    comebine_label_or,
                    top_region_index_tensor,
                    bottom_region_index_tensor,
                    spacing_tensor,
                )
                # current quality always return True
                pass_quality_check = self.quality_check(synthetic_images)
                if pass_quality_check or try_time > 3:
                    # save image/label pairs
                    output_postfix = datetime.now().strftime("%Y%m%d_%H%M%S_%f")
                    synthetic_labels.meta["filename_or_obj"] = "sample.nii.gz"
                    synthetic_images = MetaTensor(synthetic_images, meta=synthetic_labels.meta)
                    img_saver = SaveImage(
                        output_dir=self.output_dir,
                        output_postfix=output_postfix + "_image",
                        output_ext=self.image_output_ext,
                        separate_folder=False,
                    )
                    img_saver(synthetic_images[0])
                    # filter out the organs that are not in anatomy_list
                    synthetic_labels = filter_mask_with_organs(synthetic_labels, self.anatomy_list)
                    label_saver = SaveImage(
                        output_dir=self.output_dir,
                        output_postfix=output_postfix + "_label",
                        output_ext=self.label_output_ext,
                        separate_folder=False,
                    )
                    label_saver(synthetic_labels[0])
                    to_generate = False
                else:
                    print("Generated image/label pair did not pass quality check, will re-generate another pair.")
                    try_time += 1
        return

    def select_mask(self, candidate_mask_files, num_img):
        selected_mask_files = []
        random.shuffle(candidate_mask_files)

        for n in range(num_img):
            mask_file = candidate_mask_files[n % len(candidate_mask_files)]
            selected_mask_files.append({"mask_file": mask_file, "if_aug": True})
        return selected_mask_files

    def sample_one_pair(
        self,
        comebine_label_or_aug,
        top_region_index_tensor,
        bottom_region_index_tensor,
        spacing_tensor,
    ):
        # generate image/label pairs
        synthetic_images, synthetic_labels = ldm_conditional_sample_one_image(
            autoencoder=self.autoencoder,
            diffusion_unet=self.diffusion_unet,
            controlnet=self.controlnet,
            noise_scheduler=self.noise_scheduler,
            scale_factor=self.scale_factor,
            device=self.device,
            comebine_label_or=comebine_label_or_aug,
            top_region_index_tensor=top_region_index_tensor,
            bottom_region_index_tensor=bottom_region_index_tensor,
            spacing_tensor=spacing_tensor,
            latent_shape=self.latent_shape,
            output_size=self.output_size,
            noise_factor=self.noise_factor,
            num_inference_steps=self.num_inference_steps,
        )
        return synthetic_images, synthetic_labels

    def prepare_anatomy_size_condtion(
        self,
        controllable_anatomy_size,
    ):
        anatomy_size_idx = {
            "gallbladder": 0,
            "liver": 1,
            "stomach": 2,
            "pancreas": 3,
            "colon": 4,
            "lung tumor": 5,
            "pancreatic tumor": 6,
            "hepatic tumor": 7,
            "colon cancer primaries": 8,
            "bone lesion": 9,
        }
        provide_anatomy_size = [None for _ in range(10)]
        print("controllable_anatomy_size:", controllable_anatomy_size)
        for element in controllable_anatomy_size:
            anatomy_name, anatomy_size = element
            provide_anatomy_size[anatomy_size_idx[anatomy_name]] = anatomy_size

        with open(self.all_anatomy_size_condtions_json, "r") as f:
            all_anatomy_size_condtions = json.load(f)

        # loop through the database and find closest combinations
        candidate_list = []
        for anatomy_size in all_anatomy_size_condtions:
            size = anatomy_size["organ_size"]
            diff = 0
            for db_size, provide_size in zip(size, provide_anatomy_size):
                if provide_size is None:
                    continue
                diff += abs(provide_size - db_size)
            candidate_list.append((size, diff))
        candidate_condition = sorted(candidate_list, key=lambda x: x[1])[0][0]
        # print("provide_anatomy_size:", provide_anatomy_size)
        # print("candidate_condition:", candidate_condition)

        # overwrite the anatomy size provided by users
        for element in controllable_anatomy_size:
            anatomy_name, anatomy_size = element
            candidate_condition[anatomy_size_idx[anatomy_name]] = anatomy_size
        # print("final candidate_condition:", candidate_condition)
        return candidate_condition

    def prepare_one_mask_and_meta_info(self, anatomy_size_condtion):
        comebine_label_or = self.sample_one_mask(anatomy_size=anatomy_size_condtion)
        # TODO: current mask generation model only can generate 256^3 volumes with 1.5 mm spacing.
        affine = torch.zeros((4, 4))
        affine[0, 0] = 1.5
        affine[1, 1] = 1.5
        affine[2, 2] = 1.5
        affine[3, 3] = 1.0  # dummy
        comebine_label_or = MetaTensor(comebine_label_or, affine=affine)
        comebine_label_or = self.ensure_output_size_and_spacing(comebine_label_or)

        top_region_index, bottom_region_index = get_body_region_index_from_mask(comebine_label_or)

        spacing_tensor = torch.FloatTensor(self.spacing).unsqueeze(0).half().to(self.device) * 1e2
        top_region_index_tensor = torch.FloatTensor(top_region_index).unsqueeze(0).half().to(self.device) * 1e2
        bottom_region_index_tensor = torch.FloatTensor(bottom_region_index).unsqueeze(0).half().to(self.device) * 1e2

        return comebine_label_or, top_region_index_tensor, bottom_region_index_tensor, spacing_tensor

    def sample_one_mask(self, anatomy_size):
        # generate one synthetic mask
        synthetic_mask = ldm_conditional_sample_one_mask(
            self.mask_generation_autoencoder,
            self.mask_generation_diffusion_unet,
            self.mask_generation_noise_scheduler,
            self.mask_generation_scale_factor,
            anatomy_size,
            self.device,
            self.mask_generation_latent_shape,
            label_dict_remap_json=self.label_dict_remap_json,
            num_inference_steps=self.mask_generation_num_inference_steps,
        )
        return synthetic_mask

    def ensure_output_size_and_spacing(self, labels, check_contains_target_labels=True):
        current_spacing = [labels.affine[0, 0], labels.affine[1, 1], labels.affine[2, 2]]
        current_shape = list(labels.squeeze().shape)

        need_resample = False
        # check spacing
        for i, j in zip(current_spacing, self.spacing):
            if i != j:
                need_resample = True
        # check output size
        for i, j in zip(current_shape, self.output_size):
            if i != j:
                need_resample = True
        # resample to target size and spacing
        if need_resample:
            print("Resampling mask to target shape and spacing")
            print(f"Resize Spacing: {current_spacing} -> {self.spacing}")
            print(f"Output size: {current_shape} -> {self.output_size}")
            spacing = monai.transforms.Spacing(pixdim=tuple(self.spacing), mode="nearest")
            pad_crop = monai.transforms.ResizeWithPadOrCrop(spatial_size=tuple(self.output_size))
            labels = pad_crop(spacing(labels.squeeze(0))).unsqueeze(0).to(labels.dtype)

            contained_labels = torch.unique(labels)
            if check_contains_target_labels:
                # check if the resampled mask still contains those target labels
                for anatomy_label in self.anatomy_list:
                    if anatomy_label not in contained_labels:
                        raise ValueError(
                            f"Resampled mask does not contain required class labels {anatomy_label}. Please tune spacing and output size."
                        )
        return labels

    def read_mask_information(self, mask_file):
        val_data = self.val_transforms(mask_file)

        for key in [
            "pseudo_label",
            "spacing",
            "top_region_index",
            "bottom_region_index",
        ]:
            val_data[key] = val_data[key].unsqueeze(0).to(self.device)

        return (
            val_data["pseudo_label"],
            val_data["top_region_index"],
            val_data["bottom_region_index"],
            val_data["spacing"],
        )

    def find_closest_masks(self, num_img):
        # first check the database based on anatomy list
        candidates = find_masks(
            self.body_region,
            self.anatomy_list,
            self.spacing,
            self.output_size,
            False,
            self.all_mask_files_json,
            self.data_root,
        )

        if len(candidates) < num_img:
            raise ValueError(f"candidate masks are less than {num_img}).")
        # loop through the database and find closest combinations
        new_candidates = []
        for c in candidates:
            diff = 0
            for axis in range(3):
                # check diff in dim
                diff += abs((c["dim"][axis] - self.output_size[axis]) / 100)
                # check diff in spacing
                diff += abs(c["spacing"][axis] - self.spacing[axis])
            new_candidates.append((c, diff))
        # choose top-2*num_img candidates (at least 5)
        new_candidates = sorted(new_candidates, key=lambda x: x[1])[: max(2 * num_img, 5)]
        final_candidates = []
        # check top-2*num_img candidates and update spacing after resampling
        image_loader = monai.transforms.LoadImage(image_only=True, ensure_channel_first=True)
        for c, _ in new_candidates:
            label = image_loader(c["pseudo_label"])
            try:
                label = self.ensure_output_size_and_spacing(label.unsqueeze(0))
            except ValueError as e:
                if "Resampled mask does not contain required class labels" in str(e):
                    continue
                else:
                    raise e
            # get region_index after resample
            top_region_index, bottom_region_index = get_body_region_index_from_mask(label)
            c["top_region_index"] = top_region_index
            c["bottom_region_index"] = bottom_region_index
            c["spacing"] = self.spacing
            c["dim"] = self.output_size

            final_candidates.append(c)
        if len(final_candidates) == 0:
            raise ValueError("Cannot find body region with given organ list.")
        return final_candidates

    def quality_check(self, image):
        # This version disabled quality check
        return True<|MERGE_RESOLUTION|>--- conflicted
+++ resolved
@@ -90,12 +90,7 @@
 
         labels = [23, 24, 26, 27, 128]
         target_tumor_label = None
-<<<<<<< HEAD
         for index, size in enumerate(anatomy_size[0,0,5:10]):
-=======
-        for index, size in enumerate(anatomy_size[0, 0, 5:10]):
-            print(size.item())
->>>>>>> 41e4277b
             if size.item() != -1.0:
                 target_tumor_label = labels[index]
 
