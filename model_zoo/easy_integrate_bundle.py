# Copyright (c) MONAI Consortium
# Licensed under the Apache License, Version 2.0 (the "License");
# you may not use this file except in compliance with the License.
# You may obtain a copy of the License at
#     http://www.apache.org/licenses/LICENSE-2.0
# Unless required by applicable law or agreed to in writing, software
# distributed under the License is distributed on an "AS IS" BASIS,
# WITHOUT WARRANTIES OR CONDITIONS OF ANY KIND, either express or implied.
# See the License for the specific language governing permissions and
# limitations under the License.
import json
import logging
import os
import argparse
import subprocess

import monai.bundle
import torch
from monai.bundle import ConfigParser
from monai.engines import EnsembleEvaluator
from sklearn.model_selection import KFold

logger = logging.getLogger(__name__)


class Const:
    CONFIGS = ("train.json", "train.yaml")
    MULTI_GPU_CONFIGS = ("multi_gpu_train.json", "multi_gpu_train.yaml")
    INFERENCE_CONFIGS = ("inference.json", "inference.yaml")
    METADATA_JSON = "metadata.json"

    KEY_DEVICE = "device"
    KEY_BUNDLE_ROOT = "bundle_root"
    KEY_NETWORK = "network"
    KEY_NETWORK_DEF = "network_def"
    KEY_DATASET_DIR = "dataset_dir"
    KEY_TRAIN_TRAINER_MAX_EPOCHS = "train#trainer#max_epochs"
    KEY_TRAIN_DATASET_DATA = "train#dataset#data"
    KEY_VALIDATE_DATASET_DATA = "validate#dataset#data"
    KEY_INFERENCE_DATASET_DATA = "dataset#data"
    KEY_MODEL_PYTORCH = "validate#handlers#-1#key_metric_filename"
    KEY_INFERENCE_POSTPROCESSING = "postprocessing"


class EnsembleTrainTask():
    def __init__(self, path):
        config_paths = [c for c in Const.CONFIGS if os.path.exists(os.path.join(path, "configs", c))]
        if not config_paths:
            logger.warning(f"Ignore {path} as there is no train config {Const.CONFIGS} exists")
            return

        self.bundle_path = path
        self.bundle_config_path = os.path.join(path, "configs", config_paths[0])

        self.bundle_config = ConfigParser()
        self.bundle_config.read_config(self.bundle_config_path)
        self.bundle_config.update({Const.KEY_BUNDLE_ROOT: self.bundle_path})

        self.bundle_metadata_path = os.path.join(path, "configs", Const.METADATA_JSON)

    def _partition_datalist(self, datalist, n_splits=5, shuffle=False):
        logger.info(f"Total Records in Dataset: {len(datalist)}")
        kfold = KFold(n_splits=n_splits, shuffle=shuffle)

        train_datalist, val_datalist = [], []
        for train_idx, valid_idx in kfold.split(datalist):
            train_datalist.append([datalist[i] for i in train_idx])
            val_datalist.append([datalist[i] for i in valid_idx])

        logger.info(f"Total Records for Training: {len(train_datalist[0])}")
        logger.info(f"Total Records for Validation: {len(val_datalist[0])}")
        return train_datalist, val_datalist

    def _device(self, str):
        return torch.device(str if torch.cuda.is_available() else "cpu")

    def ensemble_inference(self, device, test_datalist, ensemble='Mean'):
        inference_config_paths = [c for c in Const.INFERENCE_CONFIGS if os.path.exists(os.path.join(self.bundle_path, "configs", c))]
        if not inference_config_paths:
            logger.warning(f"Ignore {self.bundle_path} as there is no inference config {Const.INFERENCE_CONFIGS} exists")
            return

        logger.info(f"Total Records in Test Dataset: {len(test_datalist)}")

        bundle_inference_config_path = os.path.join(self.bundle_path, "configs", inference_config_paths[0])
        bundle_inference_config = ConfigParser()
        bundle_inference_config.read_config(bundle_inference_config_path)
        bundle_inference_config.update({Const.KEY_BUNDLE_ROOT: self.bundle_path})
        bundle_inference_config.update({Const.KEY_INFERENCE_DATASET_DATA: test_datalist})

        # update postprocessing with mean ensemble or vote ensemble
        post_tranform = bundle_inference_config.config['postprocessing']
        ensemble_tranform = {
            "_target_": f"{ensemble}Ensembled",
            "keys": ["pred", "pred", "pred", "pred", "pred"],
            "output_key": "pred"
        }
        if ensemble == 'Mean':
            post_tranform["transforms"].insert(0, ensemble_tranform)
        elif ensemble == 'Vote':
            post_tranform["transforms"].insert(-1, ensemble_tranform)
        else:
            raise NotImplementedError
        bundle_inference_config.update({Const.KEY_INFERENCE_POSTPROCESSING: post_tranform})

        # update network weights
        _networks = [bundle_inference_config.get_parsed_content("network")]*5
        networks = []
        for i, _network in enumerate(_networks):
            _network.load_state_dict(torch.load(self.bundle_path+f"/models/model{i}.pt"))
            networks.append(_network)

        evaluator = EnsembleEvaluator(
            device=device,
            val_data_loader=bundle_inference_config.get_parsed_content("dataloader"),
            pred_keys=["pred", "pred", "pred", "pred", "pred"],
            networks=networks,
            inferer=bundle_inference_config.get_parsed_content("inferer"),
            postprocessing=bundle_inference_config.get_parsed_content("postprocessing"),
        )
        evaluator.run()
        logger.info(f"Inference Finished....")

    def __call__(self, args, datalist, test_datalist=None):
        dataset_dir = args.dataset_dir
        if dataset_dir is None:
            logger.warning(f"Ignore dataset dir as there is no dataset dir exists")
            return

        train_ds, val_ds = self._partition_datalist(datalist, n_splits=args.n_splits)
        fold = 0
        for _train_ds, _val_ds in zip(train_ds, val_ds):
            model_pytorch = f'model{fold}.pt'
            max_epochs = args.epochs
            multi_gpu = args.multi_gpu
            multi_gpu = multi_gpu if torch.cuda.device_count() > 1 else False

            gpus = args.gpus
            gpus = list(range(torch.cuda.device_count())) if gpus == "all" else [int(g) for g in gpus.split(",")]
            logger.info(f"Using Multi GPU: {multi_gpu}; GPUS: {gpus}")
            logger.info(f"CUDA_VISIBLE_DEVICES: {os.environ.get('CUDA_VISIBLE_DEVICES')}")

            device = self._device(args.device)
            logger.info(f"Using device: {device}")

            overrides = {
                Const.KEY_BUNDLE_ROOT: self.bundle_path,
                Const.KEY_TRAIN_TRAINER_MAX_EPOCHS: max_epochs,
                Const.KEY_TRAIN_DATASET_DATA: _train_ds,
                Const.KEY_VALIDATE_DATASET_DATA: _val_ds,
                Const.KEY_DATASET_DIR: dataset_dir,
                Const.KEY_MODEL_PYTORCH: model_pytorch,
                Const.KEY_DEVICE: device,
            }

            if multi_gpu:
                config_paths = [
                    c for c in Const.MULTI_GPU_CONFIGS if os.path.exists(os.path.join(self.bundle_path, "configs", c))
                ]
                if not config_paths:
                    logger.warning(f"Ignore Multi-GPU Training; No multi-gpu train config {Const.MULTI_GPU_CONFIGS} exists")
                    return

                train_path = os.path.join(self.bundle_path, "configs", f"train_multigpu_fold{fold}.json")
                multi_gpu_train_path = os.path.join(self.bundle_path, "configs", config_paths[0])
                logging_file = os.path.join(self.bundle_path, "configs", "logging.conf")
                for k, v in overrides.items():
                    if k != Const.KEY_DEVICE:
                        self.bundle_config.set(v, k)
                ConfigParser.export_config_file(self.bundle_config.config, train_path, indent=2)

                env = os.environ.copy()
                env["CUDA_VISIBLE_DEVICES"] = ",".join([str(g) for g in gpus])
                logger.info(f"Using CUDA_VISIBLE_DEVICES: {env['CUDA_VISIBLE_DEVICES']}")
                cmd = [
                    "torchrun",
                    "--standalone",
                    "--nnodes=1",
                    f"--nproc_per_node={len(gpus)}",
                    "-m",
                    "monai.bundle",
                    "run",
                    "training",
                    "--meta_file",
                    self.bundle_metadata_path,
                    "--config_file",
                    f"['{train_path}','{multi_gpu_train_path}']",
                    "--logging_file",
                    logging_file,
                ]
                self.run_command(cmd, env)
            else:
                monai.bundle.run(
                    "training",
                    meta_file=self.bundle_metadata_path,
                    config_file=self.bundle_config_path,
                    **overrides,
                )
            fold += 1

            logger.info(f"Fold{fold} Training Finished....")

        if test_datalist is not None:
<<<<<<< HEAD
            device = self._device(args.device)
            self.ensemble_inference(device, test_datalist, ensemble=args.ensemble)
        
=======
            device = self._device(request.get("device", "cuda:0"))
            self.ensemble_inference(device, test_datalist, ensemble=request.get("ensemble", "Mean"))

>>>>>>> e4fd5444
    def run_command(self, cmd, env):
        process = subprocess.Popen(cmd, stdout=subprocess.PIPE, universal_newlines=True, env=env)
        while process.poll() is None:
            line = process.stdout.readline()
            line = line.rstrip()
            if line:
                print(line, flush=True)

        logger.info(f"Return code: {process.returncode}")
        process.stdout.close()


if __name__ == '__main__':
    """
    Usage:
        python easy_integrate_bundle.py --bundle_root /workspace/Code/Bundles/spleen_ct_segmentation --dataset_dir /workspace/Data/Task09_Spleen
    """
    parser = argparse.ArgumentParser(description="Run an ensemble train task using bundle.")

    parser.add_argument(
        "--ensemble", default="Mean", choices=["Mean", "Vote"], type=str, help="way of ensemble"
    )
    parser.add_argument("--bundle_root", default="", type=str, help="root bundle dir")
    parser.add_argument("--dataset_dir", default="", type=str, help="root data dir")
    parser.add_argument("--epochs", default=6, type=int, help="max epochs")
    parser.add_argument("--n_splits", default=5, type=int, help="n fold split")
    parser.add_argument("--multi_gpu", default=False, type=bool, help="whether use multigpu")
    parser.add_argument("--device", default="cuda", type=str, help="device")
    parser.add_argument("--gpus", default="all", type=str, help="which gpu to use")

    args = parser.parse_args()
    gpus = list(range(torch.cuda.device_count())) if args.gpus == "all" else [int(g) for g in args.gpus.split(",")]
    os.environ["CUDA_VISIBLE_DEVICES"] = ",".join(str(x) for x in gpus)
    datalist_path = args.dataset_dir+'/dataset.json'
    with open(datalist_path) as fp:
        datalist = json.load(fp)


    train_datalist = [{"image": d["image"].replace('./', f'{args.dataset_dir}/'), "label": d["label"].replace('./', f'{args.dataset_dir}/')} for d in datalist['training'] if d]
    test_datalist = [{"image": d.replace('./', f'{args.dataset_dir}/')} for d in datalist['test'] if d]
    traintask = EnsembleTrainTask(args.bundle_root)
    traintask(args, train_datalist, test_datalist)<|MERGE_RESOLUTION|>--- conflicted
+++ resolved
@@ -201,15 +201,9 @@
             logger.info(f"Fold{fold} Training Finished....")
 
         if test_datalist is not None:
-<<<<<<< HEAD
-            device = self._device(args.device)
-            self.ensemble_inference(device, test_datalist, ensemble=args.ensemble)
-        
-=======
             device = self._device(request.get("device", "cuda:0"))
             self.ensemble_inference(device, test_datalist, ensemble=request.get("ensemble", "Mean"))
-
->>>>>>> e4fd5444
+        
     def run_command(self, cmd, env):
         process = subprocess.Popen(cmd, stdout=subprocess.PIPE, universal_newlines=True, env=env)
         while process.poll() is None:
