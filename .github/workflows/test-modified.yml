--- conflicted
+++ resolved
@@ -33,11 +33,7 @@
         pip uninstall -y monai-weekly # make sure there's no existing installation
         BUILD_MONAI=0 python -m pip install git+https://github.com/Project-MONAI/MONAI#egg=MONAI
         python -m pip install -r https://raw.githubusercontent.com/Project-MONAI/MONAI/main/requirements-dev.txt
-<<<<<<< HEAD
-        pip install -U torch torchvision torchaudio
-=======
         python -m pip install -U torch torchvision torchaudio
->>>>>>> 02911a9b
     - uses: actions/checkout@v3
     - name: Notebook quick check
       shell: bash
