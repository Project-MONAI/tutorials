# MONAI Tutorials
This repository hosts the MONAI tutorials.

### 1. Requirements
Most of the examples and tutorials require
[matplotlib](https://matplotlib.org/) and [Jupyter Notebook](https://jupyter.org/).

These can be installed with:

```bash
python -m pip install -U pip
python -m pip install -U matplotlib
python -m pip install -U notebook
```

Some of the examples may require optional dependencies. In case of any optional import errors,
please install the relevant packages according to MONAI's [installation guide](https://docs.monai.io/en/latest/installation.html).
Or install all optional requirements with:

```bash
pip install -r https://raw.githubusercontent.com/Project-MONAI/MONAI/dev/requirements-dev.txt
```

#### Run the notebooks from Colab

Most of the Jupyter Notebooks have an "Open in Colab" button.
Please right-click on the button, and select "Open Link in New Tab" to start a Colab page with the corresponding notebook content.

To use GPU resources through Colab, please remember to change the runtime type to `GPU`:

1. From the `Runtime` menu select `Change runtime type`
1. Choose `GPU` from the drop-down menu
1. Click `SAVE`
This will reset the notebook and may ask you if you are a robot (these instructions assume you are not).

Running:

```bash
!nvidia-smi
```

in a cell will verify this has worked and show you what kind of hardware you have access to.

#### Data

Some notebooks will require additional data.
Each user is responsible for checking the content of datasets and the applicable licenses and determining if suitable for the intended use.

### 2. Questions and bugs

- For questions relating to the use of MONAI, please us our [Discussions tab](https://github.com/Project-MONAI/MONAI/discussions) on the main repository of MONAI.
- For bugs relating to MONAI functionality, please create an issue on the [main repository](https://github.com/Project-MONAI/MONAI/issues).
- For bugs relating to the running of a tutorial, please create an issue in [this repository](https://github.com/Project-MONAI/Tutorials/issues).

### 3. Become a contributor

You can read details about adding a tutorial in our [CONTRIBUTING GUIDELINES](CONTRIBUTING.md).

### 4. List of notebooks and examples
#### <ins>**2D classification**</ins>
##### [mednist_tutorial](./2d_classification/mednist_tutorial.ipynb)
This notebook shows how to easily integrate MONAI features into existing PyTorch programs.
It's based on the MedNIST dataset which is very suitable for beginners as a tutorial.
This tutorial also makes use of MONAI's in-built occlusion sensitivity functionality.

#### <ins>**2D segmentation**
##### [torch examples](./2d_segmentation/torch)
Training and evaluation examples of 2D segmentation based on UNet and synthetic dataset.
The examples are standard PyTorch programs and have both dictionary-based and array-based versions.

#### <ins>**3D classification**</ins>
##### [ignite examples](./3d_classification/ignite)
Training and evaluation examples of 3D classification based on DenseNet3D and [IXI dataset](https://brain-development.org/ixi-dataset).
The examples are PyTorch Ignite programs and have both dictionary-based and array-based transformation versions.
##### [torch examples](./3d_classification/torch)
Training and evaluation examples of 3D classification based on DenseNet3D and [IXI dataset](https://brain-development.org/ixi-dataset).
The examples are standard PyTorch programs and have both dictionary-based and array-based transformation versions.

#### <ins>**3D segmentation**</ins>
##### [ignite examples](./3d_segmentation/ignite)
Training and evaluation examples of 3D segmentation based on UNet3D and synthetic dataset.
The examples are PyTorch Ignite programs and have both dictionary-base and array-based transformations.
##### [torch examples](./3d_segmentation/torch)
Training, evaluation and inference examples of 3D segmentation based on UNet3D and synthetic dataset.
The examples are standard PyTorch programs and have both dictionary-based and array-based versions.
##### [brats_segmentation_3d](./3d_segmentation/brats_segmentation_3d.ipynb)
This tutorial shows how to construct a training workflow of multi-labels segmentation task based on [MSD Brain Tumor dataset](http://medicaldecathlon.com).
##### [spleen_segmentation_3d_aim](./3d_segmentation/spleen_segmentation_3d_visualization_basic.ipynb)
This notebook shows how MONAI may be used in conjunction with the [`aimhubio/aim`](https://github.com/aimhubio/aim).
##### [spleen_segmentation_3d_lightning](./3d_segmentation/spleen_segmentation_3d_lightning.ipynb)
This notebook shows how MONAI may be used in conjunction with the [PyTorch Lightning](https://github.com/PyTorchLightning/pytorch-lightning) framework.
##### [spleen_segmentation_3d](./3d_segmentation/spleen_segmentation_3d.ipynb)
This notebook is an end-to-end training and evaluation example of 3D segmentation based on [MSD Spleen dataset](http://medicaldecathlon.com).
The example shows the flexibility of MONAI modules in a PyTorch-based program:
- Transforms for dictionary-based training data structure.
- Load NIfTI images with metadata.
- Scale medical image intensity with expected range.
- Crop out a batch of balanced image patch samples based on positive / negative label ratio.
- Cache IO and transforms to accelerate training and validation.
- 3D UNet, Dice loss function, Mean Dice metric for 3D segmentation task.
- Sliding window inference.
- Deterministic training for reproducibility.
##### [unet_segmentation_3d_catalyst](./3d_segmentation/unet_segmentation_3d_catalyst.ipynb)
This notebook shows how MONAI may be used in conjunction with the [Catalyst](https://github.com/catalyst-team/catalyst) framework.
##### [unet_segmentation_3d_ignite](./3d_segmentation/unet_segmentation_3d_ignite.ipynb)
This notebook is an end-to-end training & evaluation example of 3D segmentation based on synthetic dataset.
The example is a PyTorch Ignite program and shows several key features of MONAI, especially with medical domain specific transforms and event handlers for profiling (logging, TensorBoard, MLFlow, etc.).
##### [COVID 19-20 challenge baseline](./3d_segmentation/challenge_baseline)
This folder provides a simple baseline method for training, validation, and inference for [COVID-19 LUNG CT LESION SEGMENTATION CHALLENGE - 2020](https://covid-segmentation.grand-challenge.org/COVID-19-20/) (a MICCAI Endorsed Event).
##### [unetr_btcv_segmentation_3d](./3d_segmentation/unetr_btcv_segmentation_3d.ipynb)
This notebook demonstrates how to construct a training workflow of UNETR on multi-organ segmentation task using the BTCV challenge dataset.
##### [unetr_btcv_segmentation_3d_lightning](./3d_segmentation/unetr_btcv_segmentation_3d_lightning.ipynb)
This tutorial demonstrates how MONAI can be used in conjunction with [PyTorch Lightning](https://www.pytorchlightning.ai/) framework to construct a training workflow of UNETR on multi-organ segmentation task using the BTCV challenge dataset.

#### <ins>**2D registration**</ins>
##### [registration using mednist](./2d_registration/registration_mednist.ipynb)
This notebook shows a quick demo for learning based affine registration of `64 x 64` X-Ray hands.

#### <ins>**3D registration**</ins>
##### [3D registration using paired lung CT](./3d_registration/paired_lung_ct.ipynb)
This tutorial shows how to use MONAI to register lung CT volumes acquired at different time points for a single patient.

##### [DeepAtlas](./deep_atlas/deep_atlas_tutorial.ipynb)
This tutorial demonstrates the use of MONAI for training of registration and segmentation models _together_. The DeepAtlas approach, in which the two models serve as a source of weakly supervised learning for each other, is useful in situations where one has many unlabeled images and just a few images with segmentation labels. The notebook works with 3D images from the OASIS-1 brain MRI dataset.

#### <ins>**Deepgrow**</ins>
##### [Deepgrow](./deepgrow)
The example show how to train/validate a 2D/3D deepgrow model.  It also demonstrates running an inference for trained deepgrow models.

#### <ins>**DeepEdit**</ins>
##### [DeepEdit](./deepedit/ignite)
This example shows how to train/test a DeepEdit model. In this tutorial there is a Notebook that shows how to run
inference on a pretrained DeepEdit model.


#### <ins>**Deployment**</ins>
##### [BentoML](./deployment/bentoml)
This is a simple example of training and deploying a MONAI network with [BentoML](https://www.bentoml.ai/) as a web server, either locally using the BentoML repository or as a containerized service.
##### [Ray](./deployment/ray)
This uses the previous notebook's trained network to demonstrate deployment a web server using [Ray](https://docs.ray.io/en/master/serve/index.html#rayserve).
##### [Triton](./deployment/Triton/)
This is example walks through using a Triton Server and Python client using MONAI on the MedNIST classification problem. The demo is self contained and the Readme explains how to use Triton "backends" to inject the MONAI code into the server.  [See Triton Inference Server/python_backend documentation](https://github.com/triton-inference-server/python_backend#usage)

#### <ins>**Experiment Management**</ins>
##### [Aim](./experiment_management/spleen_segmentation_aim.ipynb)
An example of experiment management with [Aim](https://aimstack.io/aim-monai-tutorial/), using 3D spleen segmentation as an example.
##### [MLFlow](./experiment_management/spleen_segmentation_mlflow.ipynb)
An example of experiment management with [MLFlow](https://www.mlflow.org/docs/latest/tracking.html), using 3D spleen segmentation as an example.
##### [MONAI bundle integrates MLFlow](./experiment_management/bundle_integrate_mlflow.ipynb)
An example shows how to easily enable and customize the MLFlow for experiment management in MONAI bundle.

#### <ins>**Federated Learning**</ins>
##### [NVFlare](./federated_learning/nvflare)
The examples show how to train federated learning models with [NVFlare](https://pypi.org/project/nvflare/) and MONAI-based trainers.

##### [OpenFL](./federated_learning/openfl)
The examples show how to train federated learning models based on [OpenFL](https://github.com/intel/openfl) and MONAI.

##### [Substra](./federated_learning/substra)
The example show how to execute the 3d segmentation torch tutorial on a federated learning platform, Substra.

##### [Breast Density FL Challenge](./federated_learning/breast_density_challenge)
Reference implementation used in MICCAI 2022 [ACR-NVIDIA-NCI Breast Density FL challenge](http://breastdensityfl.acr.org).

#### <ins>**Digital Pathology**</ins>
##### [Whole Slide Tumor Detection](./pathology/tumor_detection)
The example shows how to train and evaluate a tumor detection model (based on patch classification) on whole-slide histopathology images.

##### [Profiling Whole Slide Tumor Detection](./pathology/tumor_detection)
The example shows how to use MONAI NVTX transforms to tag and profile pre- and post-processing transforms in the digital pathology whole slide tumor detection pipeline.

##### [Multiple Instance Learning WSI classification](./pathology/multiple_instance_learning)
An example of Multiple Instance Learning (MIL) classification from Whole Slide Images (WSI) of prostate histopathology.

##### [NuClick Annotation](./pathology/nuclick#nuclick-interaction-model)
The notebook demonstrates examples of training and inference pipelines with interactive annotation for pathology, NuClick is used for delineating nuclei, cells and a squiggle for outlining glands.

#### [HoVerNet:Nuclear segmentation and classification task](./pathology/hovernet)
This tutorial demonstrates how to construct a training workflow of [HoVerNet](https://www.sciencedirect.com/science/article/abs/pii/S1361841519301045) on nuclear segmentation and classification task using the CoNSep dataset.

##### [Nuclei Classification](./pathology/nuclick#nuclei-classification-model)
The notebook demonstrates examples of training and inference pipelines with interactive annotation for pathology, NuClick is used for delineating nuclei, cells and a squiggle for outlining glands.

#### <ins>**Acceleration**</ins>
##### [fast_model_training_guide](./acceleration/fast_model_training_guide.md)
The document introduces details of how to profile the training pipeline, how to analyze the dataset and select suitable algorithms, and how to optimize GPU utilization in single GPU, multi-GPUs or even multi-nodes.

##### [distributed_training](./acceleration/distributed_training)
The examples show how to execute distributed training and evaluation based on 3 different frameworks:
- PyTorch native `DistributedDataParallel` module with `torch.distributed.launch`.
- Horovod APIs with `horovodrun`.
- PyTorch ignite and MONAI workflows.

They can run on several distributed nodes with multiple GPU devices on every node.
##### [automatic_mixed_precision](./acceleration/automatic_mixed_precision.ipynb)
And compares the training speed and memory usage with/without AMP.
##### [dataset_type_performance](./acceleration/dataset_type_performance.ipynb)
This notebook compares the performance of `Dataset`, `CacheDataset` and `PersistentDataset`. These classes differ in how data is stored (in memory or on disk), and at which moment transforms are applied.
##### [fast_training_tutorial](./acceleration/fast_training_tutorial.ipynb)
This tutorial compares the training performance of pure PyTorch program and optimized program in MONAI based on NVIDIA GPU device and latest CUDA library.
The optimization methods mainly include: `AMP`, `CacheDataset`, `GPU transforms`, `ThreadDataLoader`, `DiceCELoss` and `SGD`.
##### [multi_gpu_test](./acceleration/multi_gpu_test.ipynb)
This notebook is a quick demo for devices, run the Ignite trainer engine on CPU, GPU and multiple GPUs.
##### [threadbuffer_performance](./acceleration/threadbuffer_performance.ipynb)
Demonstrates the use of the `ThreadBuffer` class used to generate data batches during training in a separate thread.
##### [transform_speed](./acceleration/transform_speed.ipynb)
Illustrate reading NIfTI files and test speed of different transforms on different devices.
##### [TensorRT_inference_acceleration](./acceleration/TensorRT_inference_acceleration.ipynb)
This notebook shows how to use TensorRT to accelerate the model and achieve a better inference latency.

#### <ins>**Model Zoo**</ins>
##### [easy_integrate_bundle](./model_zoo/app_integrate_bundle)
This tutorial shows a straightforward ensemble application to instruct users on how to integrate existing bundles in their own projects. By simply changing the data path and the path where the bundle is located, training and ensemble inference can be performed.

#### <ins>**Computer Assisted Intervention**</ins>
##### [video segmentation](./computer_assisted_intervention/video_seg.ipynb)
This tutorial shows how to train a surgical tool segmentation model to locate tools in a given image. In addition, it also builds an example pipeline of an end-to-end video tool segmentation, with video input and video output.
##### [endoscopic inbody classification](./computer_assisted_intervention/endoscopic_inbody_classification.ipynb)
Tutorial to show the pipeline of fine tuning an endoscopic inbody classification model based on a corresponding pretrained bundle.

#### <ins>**Modules**</ins>
##### [bundle](./bundle)
Get started tutorial and concrete training / inference examples for MONAI bundle features.
##### [competitions](./competitions)
MONAI based solutions of competitions in healthcare imaging.
##### [engines](./modules/engines)
Training and evaluation examples of 3D segmentation based on UNet3D and synthetic dataset with MONAI workflows, which contains engines, event-handlers, and post-transforms. And GAN training and evaluation example for a medical image generative adversarial network. Easy run training script uses `GanTrainer` to train a 2D CT scan reconstruction network. Evaluation script generates random samples from a trained network.

The examples are built with MONAI workflows, mainly contain: trainer/evaluator, handlers, post_transforms, etc.
##### [3d_image_transforms](./modules/3d_image_transforms.ipynb)
This notebook demonstrates the transformations on volumetric images.
##### [2d_inference_3d_volume](./modules/2d_inference_3d_volume.ipynb)
Tutorial that demonstrates how monai `SlidingWindowInferer` can be used when a 3D volume input needs to be provided slice-by-slice to a 2D model and finally, aggregated into a 3D volume.
##### [autoencoder_mednist](./modules/autoencoder_mednist.ipynb)
This tutorial uses the MedNIST hand CT scan dataset to demonstrate MONAI's autoencoder class. The autoencoder is used with an identity encode/decode (i.e., what you put in is what you should get back), as well as demonstrating its usage for de-blurring and de-noising.
##### [batch_output_transform](./modules/batch_output_transform.ipynb)
Tutorial to explain and show how to set `batch_transform` and `output_transform` of handlers to work with MONAI engines.
##### [compute_metric](./modules/compute_metric.py)
Example shows how to compute metrics from saved predictions and labels with PyTorch multi-processing support.
##### [csv_datasets](./modules/csv_datasets.ipynb)
Tutorial shows the usage of `CSVDataset` and `CSVIterableDataset`, load multiple CSV files and execute postprocessing logic.
##### [decollate_batch](./modules/decollate_batch.ipynb)
Tutorial shows how to decollate batch data to simplify post processing transforms and execute more flexible following operations.
##### [image_dataset](./modules/image_dataset.ipynb)
Notebook introduces basic usages of `monai.data.ImageDataset` module.
##### [dynunet_tutorial](./modules/dynunet_pipeline)
This tutorial shows how to train 3D segmentation tasks on all the 10 decathlon datasets with the reimplementation of dynUNet in MONAI.
##### [integrate_3rd_party_transforms](./modules/integrate_3rd_party_transforms.ipynb)
This tutorial shows how to integrate 3rd party transforms into MONAI program.
Mainly shows transforms from BatchGenerator, TorchIO, Rising and ITK.
##### [inverse transformations and test-time augmentations](./modules/inverse_transforms_and_test_time_augmentations.ipynb)
This notebook demonstrates the use of invertible transforms, and then leveraging inverse transformations to perform test-time augmentations.
##### [layer wise learning rate](./modules/layer_wise_learning_rate.ipynb)
This notebook demonstrates how to select or filter out expected network layers and set customized learning rate values.
##### [learning rate finder](./modules/learning_rate.ipynb)
This notebook demonstrates how to use `LearningRateFinder` API to tune the learning rate values for the network.
##### [load_medical_images](./modules/load_medical_images.ipynb)
This notebook introduces how to easily load different formats of medical images in MONAI and execute many additional operations.
##### [mednist_GAN_tutorial](./modules/mednist_GAN_tutorial.ipynb)
This notebook illustrates the use of MONAI for training a network to generate images from a random input tensor.
A simple GAN is employed to do with a separate Generator and Discriminator networks.
##### [mednist_GAN_workflow_dict](./modules/mednist_GAN_workflow_dict.ipynb)
This notebook shows the `GanTrainer`, a MONAI workflow engine for modularized adversarial learning. Train a medical image reconstruction network using the MedNIST hand CT scan dataset. Dictionary version.
##### [mednist_GAN_workflow_array](./modules/mednist_GAN_workflow_array.ipynb)
This notebook shows the `GanTrainer`, a MONAI workflow engine for modularized adversarial learning. Train a medical image reconstruction network using the MedNIST hand CT scan dataset. Array version.
##### [cross_validation_models_ensemble](./modules/cross_validation_models_ensemble.ipynb)
This tutorial shows how to leverage `CrossValidation`, `EnsembleEvaluator`, `MeanEnsemble` and `VoteEnsemble` modules in MONAI to set up cross validation and ensemble program.
##### [nifti_read_example](./modules/nifti_read_example.ipynb)
Illustrate reading NIfTI files and iterating over image patches of the volumes loaded from them.
##### [network_api](./modules/network_api.ipynb)
This tutorial illustrates the flexible network APIs and utilities.
##### [postprocessing_transforms](./modules/postprocessing_transforms.ipynb)
This notebook shows the usage of several postprocessing transforms based on the model output of spleen segmentation task.
##### [public_datasets](./modules/public_datasets.ipynb)
This notebook shows how to quickly set up training workflow based on `MedNISTDataset` and `DecathlonDataset`, and how to create a new dataset.
##### [tcia_csv_processing](./modules/tcia_csv_processing.ipynb)
This notebook shows how to load the TCIA data with CSVDataset from CSV file and extract information for TCIA data to fetch DICOM images based on REST API.
##### [transforms_demo_2d](./modules/transforms_demo_2d.ipynb)
This notebook demonstrates the image transformations on histology images using
##### [UNet_input_size_constrains](./modules/UNet_input_size_constrains.ipynb)
This tutorial shows how to determine a reasonable spatial size of the input data for MONAI UNet, which not only supports residual units, but also can use more hyperparameters (like `strides`, `kernel_size` and `up_kernel_size`) than the basic UNet implementation.
##### [TorchIO, MONAI, PyTorch Lightning](./modules/TorchIO_MONAI_PyTorch_Lightning.ipynb)
This notebook demonstrates how the three libraries from the official PyTorch Ecosystem can be used together to segment the hippocampus on brain MRIs from the Medical Segmentation Decathlon.
##### [varautoencoder_mednist](./modules/varautoencoder_mednist.ipynb)
This tutorial uses the MedNIST scan (or alternatively the MNIST) dataset to demonstrate MONAI's variational autoencoder class.
##### [interpretability](./modules/interpretability)
Tutorials in this folder demonstrate model visualisation and interpretability features of MONAI. Currently, it consists of class activation mapping and occlusion sensitivity for 3D classification model visualisations and analysis.
##### [Transfer learning with MMAR](./modules/transfer_mmar.ipynb)
This tutorial demonstrates a transfer learning pipeline from a pretrained model in [Clara Train's Medical Model Archive format](https://docs.nvidia.com/clara/clara-train-sdk/pt/mmar.html).  The notebook also shows the use of LMDB-based dataset.

##### [Transform visualization](./modules/transform_visualization.ipynb)
This tutorial shows several visualization approaches for 3D image during transform augmentation.

#### [Auto3DSeg](./auto3dseg/)
This folder shows how to run the comprehensive Auto3DSeg pipeline with minimal inputs and customize the Auto3Dseg modules to meet different user requirements.

#### <ins>**Self-Supervised Learning**</ins>
##### [self_supervised_pretraining](self_supervised_pretraining/vit_unetr_ssl/ssl_train.ipynb)
This tutorial shows how to construct a training workflow of self-supervised learning where unlabeled data is utilized. The tutorial shows how to train a model on TCIA dataset of unlabeled Covid-19 cases.

<<<<<<< HEAD
##### [self_supervised_pretraining_based_finetuning](self_supervised_pretraining/vit_unetr_ssl/ssl_finetune.ipynb)
This tutorial shows how to utilize pre-trained weights from the self-supervised learning framework where unlabeled data is utilized. This tutorial shows how to train a model of multi-class 3D segmentation using pretrained weights.
=======
##### [self_supervised_pretraining_based_finetuning](./self_supervised_pretraining/ssl_finetune.ipynb)
This tutorial shows how to utilize pre-trained weights from the self-supervised learning framework where unlabeled data is utilized. This tutorial shows how to train a model of multi-class 3D segmentation using pretrained weights.

#### [Generative Model](./generative)
##### [3D latent diffusion model](./generative/3d_ldm)
This tutorial shows the use cases of training and validating a 3D Latent Diffusion Model.

##### [2D latent diffusion model](./generative/2d_ldm)
This tutorial shows the use cases of training and validating a 2D Latent Diffusion Model.
>>>>>>> 24bce8ad
<|MERGE_RESOLUTION|>--- conflicted
+++ resolved
@@ -298,11 +298,7 @@
 ##### [self_supervised_pretraining](self_supervised_pretraining/vit_unetr_ssl/ssl_train.ipynb)
 This tutorial shows how to construct a training workflow of self-supervised learning where unlabeled data is utilized. The tutorial shows how to train a model on TCIA dataset of unlabeled Covid-19 cases.
 
-<<<<<<< HEAD
 ##### [self_supervised_pretraining_based_finetuning](self_supervised_pretraining/vit_unetr_ssl/ssl_finetune.ipynb)
-This tutorial shows how to utilize pre-trained weights from the self-supervised learning framework where unlabeled data is utilized. This tutorial shows how to train a model of multi-class 3D segmentation using pretrained weights.
-=======
-##### [self_supervised_pretraining_based_finetuning](./self_supervised_pretraining/ssl_finetune.ipynb)
 This tutorial shows how to utilize pre-trained weights from the self-supervised learning framework where unlabeled data is utilized. This tutorial shows how to train a model of multi-class 3D segmentation using pretrained weights.
 
 #### [Generative Model](./generative)
@@ -310,5 +306,4 @@
 This tutorial shows the use cases of training and validating a 3D Latent Diffusion Model.
 
 ##### [2D latent diffusion model](./generative/2d_ldm)
-This tutorial shows the use cases of training and validating a 2D Latent Diffusion Model.
->>>>>>> 24bce8ad
+This tutorial shows the use cases of training and validating a 2D Latent Diffusion Model.