--- conflicted
+++ resolved
@@ -9,15 +9,9 @@
     resampled_data_base_dir = "/datasets/"  # the directory of the resampled images
     downloaded_datasplit_dir = "LUNA16_datasplit"  # the directory of downloaded data split files
 
-<<<<<<< HEAD
     out_trained_models_dir = "trained_models"  # the directory to save trained model weights
     out_tensorboard_events_dir = "tfevent_train"  # the directory to save tensorboard training curves
     out_inference_result_dir = "result"  # the directory to save predicted boxes for inference
-=======
-    out_trained_models_dir = "trained_models"  # the directory of trained model weights
-    out_tensorboard_events_dir = "tfevent_train"  # the directory of tensorboard training curves
-    out_inference_result_dir = "result"  # the directory of predicted boxes for inference
->>>>>>> 66bc0dff
     #  ------------- Modification ends ---------------
 
     try:
