# Copyright (c) MONAI Consortium
# Licensed under the Apache License, Version 2.0 (the "License");
# you may not use this file except in compliance with the License.
# You may obtain a copy of the License at
#     http://www.apache.org/licenses/LICENSE-2.0
# Unless required by applicable law or agreed to in writing, software
# distributed under the License is distributed on an "AS IS" BASIS,
# WITHOUT WARRANTIES OR CONDITIONS OF ANY KIND, either express or implied.
# See the License for the specific language governing permissions and

from typing import Sequence

import torch
import torch.nn.functional as F
from torch import Tensor

import copy
import numpy as np
import skimage
from scipy import stats

from monai.utils import (
    TransformBackends,
    convert_data_type,
    convert_to_dst_type,
    get_equivalent_dtype,
    ensure_tuple_rep,
)
from monai.config import DtypeLike, NdarrayOrTensor
from monai.apps.generation.maisi.utils.morphological_ops import dilate, erode
from monai.bundle import ConfigParser

<<<<<<< HEAD
=======

def define_instance(args, instance_def_key):
    parser = ConfigParser(vars(args))
    parser.parse(True)
    return parser.get_parsed_content(instance_def_key, instantiate=True)
>>>>>>> d4ef9d38


def get_index_arr(img):
    return np.moveaxis(
        np.moveaxis(
            np.stack(np.meshgrid(np.arange(img.shape[0]), np.arange(img.shape[1]), np.arange(img.shape[2]))), 0, 3
        ),
        0,
        1,
    )
    
def define_instance(args, instance_def_key):
    parser = ConfigParser(vars(args))
    parser.parse(True)
    return parser.get_parsed_content(instance_def_key, instantiate=True)

def supress_non_largest_components(img, target_label, default_val=0):
    """As a last step, supress all non largest components"""
    index_arr = get_index_arr(img)
    img_mod = copy.deepcopy(img)
    new_background = np.zeros(img.shape, dtype=np.bool_)
    for label in target_label:
        label_cc = skimage.measure.label(img == label, connectivity=3)
        uv, uc = np.unique(label_cc, return_counts=True)
        dominant_vals = uv[np.argsort(uc)[::-1][:2]]
        if len(dominant_vals) >= 2:  # Case: no predictions
            new_background = np.logical_or(
                new_background,
                np.logical_not(np.logical_or(label_cc == dominant_vals[0], label_cc == dominant_vals[1])),
            )

    for voxel in index_arr[new_background]:
        img_mod[tuple(voxel)] = default_val
    diff = np.sum((img - img_mod) > 0)

    return img_mod, diff


def erode_one_img(mask_t: Tensor, filter_size: int | Sequence[int] = 3, pad_value: float = 1.0) -> Tensor:
    """
    Erode 2D/3D binary mask with data type as torch tensor.

    Args:
        mask_t: input 2D/3D binary mask, [M,N] or [M,N,P] torch tensor.
        filter_size: erosion filter size, has to be odd numbers, default to be 3.
        pad_value: the filled value for padding. We need to pad the input before filtering
                   to keep the output with the same size as input. Usually use default value
                   and not changed.

    Return:
        Tensor: eroded mask, same shape as input.
    """
    return (
        erode(
            mask_t.float()
            .unsqueeze(0)
            .unsqueeze(
                0,
            ),
            filter_size,
            pad_value=pad_value,
        )
        .squeeze(0)
        .squeeze(0)
    )


def dilate_one_img(mask_t: Tensor, filter_size: int | Sequence[int] = 3, pad_value: float = 0.0) -> Tensor:
    """
    Dilate 2D/3D binary mask with data type as torch tensor.

    Args:
        mask_t: input 2D/3D binary mask, [M,N] or [M,N,P] torch tensor.
        filter_size: dilation filter size, has to be odd numbers, default to be 3.
        pad_value: the filled value for padding. We need to pad the input before filtering
                   to keep the output with the same size as input. Usually use default value
                   and not changed.

    Return:
        Tensor: dilated mask, same shape as input.
    """
    return (
        dilate(
            mask_t.float()
            .unsqueeze(0)
            .unsqueeze(
                0,
            ),
            filter_size,
            pad_value=pad_value,
        )
        .squeeze(0)
        .squeeze(0)
    )


def organ_fill_by_closing(data, target_label, device):
    mask = (data == target_label).astype(np.uint8)
    mast = torch.from_numpy(mask).to(device)
    for _ in range(2):
        mask = dilate_one_img(mast, filter_size=3, pad_value=0.0)
        mask = erode_one_img(mask, filter_size=3, pad_value=0.0)
    return mask.cpu().numpy().astype(np.bool_)


def organ_fill_by_removed_mask(data, target_label, remove_mask, device):
    mask = (data == target_label).astype(np.uint8)
    mask = dilate_one_img(torch.from_numpy(mask).to(device), filter_size=3, pad_value=0.0)
    mask = dilate_one_img(mask, filter_size=3, pad_value=0.0)
    roi_oragn_mask = dilate_one_img(mask, filter_size=3, pad_value=0.0).cpu().numpy()
    return (roi_oragn_mask * remove_mask).astype(np.bool_)


def get_body_region_index_from_mask(input_mask):
    region_indices = {}
    # head and neck
    region_indices["region_0"] = [22, 120]
    # thorax
    region_indices["region_1"] = [28, 29, 30, 31, 32]
    # abdomen
    region_indices["region_2"] = [1, 2, 3, 4, 5, 14]
    # pelvis and lower
    region_indices["region_3"] = [93, 94]

    nda = input_mask.cpu().numpy().squeeze()
    unique_elements = np.lib.arraysetops.unique(nda)
    unique_elements = list(unique_elements)
    # print(f"nda: {nda.shape} {unique_elements}.")
    overlap_array = np.zeros(len(region_indices), dtype=np.uint8)
    for _j in range(len(region_indices)):
        overlap = any(element in region_indices[f"region_{_j}"] for element in unique_elements)
        overlap_array[_j] = np.uint8(overlap)
    overlap_array_indices = np.nonzero(overlap_array)[0]
    top_region_index = np.eye(len(region_indices), dtype=np.uint8)[np.amin(overlap_array_indices), ...]
    top_region_index = list(top_region_index)
    top_region_index = [int(_k) for _k in top_region_index]
    bottom_region_index = np.eye(len(region_indices), dtype=np.uint8)[np.amax(overlap_array_indices), ...]
    bottom_region_index = list(bottom_region_index)
    bottom_region_index = [int(_k) for _k in bottom_region_index]
    # print(f"{top_region_index} {bottom_region_index}")
    return top_region_index, bottom_region_index


def general_mask_generation_post_process(volume_t, target_tumor_label=None, device="cuda:0"):
    # assume volume_t is np array with shape (H,W,D)
    hepatic_vessel = volume_t == 25
    airway = volume_t == 132

    # ------------ refine body mask pred
    body_region_mask = (
        erode_one_img(torch.from_numpy((volume_t > 0)).to(device), filter_size=3, pad_value=0.0).cpu().numpy()
    )
    body_region_mask, _ = supress_non_largest_components(body_region_mask, [1])
    body_region_mask = (
        dilate_one_img(torch.from_numpy(body_region_mask).to(device), filter_size=3, pad_value=0.0)
        .cpu()
        .numpy()
        .astype(np.uint8)
    )
    volume_t = volume_t * body_region_mask

    # ------------ refine tumor pred
    tumor_organ_dict = {23: 28, 24: 4, 26: 1, 27: 62, 128: 200}
    for t in [23, 24, 26, 27, 128]:
        if t != target_tumor_label:
            volume_t[volume_t == t] = tumor_organ_dict[t]
        else:
            volume_t[organ_fill_by_closing(volume_t, target_label=t, device=device)] = t
            volume_t[organ_fill_by_closing(volume_t, target_label=t, device=device)] = t
    # we only keep the largest connected componet for tumors except hepatic tumor and bone lesion
    if target_tumor_label != 26 and target_tumor_label != 128:
        volume_t, _ = supress_non_largest_components(volume_t, [target_tumor_label], default_val=200)
    target_tumor = volume_t == target_tumor_label

    # ------------ remove undesired organ pred
    # general post-process non-largest components suppression
    # process 4 ROI organs + spleen + 2 kidney + 5 lung lobes + duodenum + inferior vena cava
    oran_list = [1, 4, 10, 12, 3, 28, 29, 30, 31, 32, 5, 14, 13, 6, 7, 8, 9, 10]
    if target_tumor_label != 128:
        oran_list += list(range(33, 60))  # + list(range(63,87))
    data, _ = supress_non_largest_components(volume_t, oran_list, default_val=200)  # 200 is body region
    organ_remove_mask = (volume_t - data).astype(np.bool_)
    # process intestinal system (stomach 12, duodenum 13, small bowel 19, colon 62)
    intestinal_mask_ = (
        (data == 12).astype(np.uint8)
        + (data == 13).astype(np.uint8)
        + (data == 19).astype(np.uint8)
        + (data == 62).astype(np.uint8)
    )
    intestinal_mask, _ = supress_non_largest_components(intestinal_mask_, [1], default_val=0)
    # process small bowel 19
    small_bowel_remove_mask = (data == 19).astype(np.uint8) - (data == 19).astype(np.uint8) * intestinal_mask
    # process colon 62
    colon_remove_mask = (data == 62).astype(np.uint8) - (data == 62).astype(np.uint8) * intestinal_mask
    intestinal_remove_mask = (small_bowel_remove_mask + colon_remove_mask).astype(np.bool_)
    data[intestinal_remove_mask] = 200

    # ------------ full correponding organ in removed regions
    for organ_label in oran_list:
        data[organ_fill_by_closing(data, target_label=organ_label, device=device)] = organ_label

    if target_tumor_label == 23 and np.sum(target_tumor) > 0:
        # speical process for cases with lung tumor
        dia_lung_tumor_mask = (
            dilate_one_img(torch.from_numpy((data == 23)).to(device), filter_size=3, pad_value=0.0).cpu().numpy()
        )
        tmp = (
            (data * (dia_lung_tumor_mask.astype(np.uint8) - (data == 23).astype(np.uint8))).astype(np.float32).flatten()
        )
        tmp[tmp == 0] = float("nan")
        mode = int(stats.mode(tmp.flatten(), nan_policy="omit")[0])
        if mode in [28, 29, 30, 31, 32]:
            dia_lung_tumor_mask = (
                dilate_one_img(torch.from_numpy(dia_lung_tumor_mask).to(device), filter_size=3, pad_value=0.0)
                .cpu()
                .numpy()
            )
            lung_remove_mask = dia_lung_tumor_mask.astype(np.uint8) - (data == 23).astype(np.uint8).astype(np.uint8)
            data[organ_fill_by_removed_mask(data, target_label=mode, remove_mask=lung_remove_mask, device=device)] = (
                mode
            )
        dia_lung_tumor_mask = (
            dilate_one_img(torch.from_numpy(dia_lung_tumor_mask).to(device), filter_size=3, pad_value=0.0).cpu().numpy()
        )
        data[
            organ_fill_by_removed_mask(
                data, target_label=23, remove_mask=dia_lung_tumor_mask * organ_remove_mask, device=device
            )
        ] = 23
        for organ_label in [28, 29, 30, 31, 32]:
            data[organ_fill_by_closing(data, target_label=organ_label, device=device)] = organ_label
            data[organ_fill_by_closing(data, target_label=organ_label, device=device)] = organ_label
            data[organ_fill_by_closing(data, target_label=organ_label, device=device)] = organ_label

    if target_tumor_label == 26 and np.sum(target_tumor) > 0:
        # speical process for cases with hepatic tumor
        # process liver 1
        data[organ_fill_by_removed_mask(data, target_label=1, remove_mask=intestinal_remove_mask, device=device)] = 1
        data[organ_fill_by_removed_mask(data, target_label=1, remove_mask=intestinal_remove_mask, device=device)] = 1
        # process spleen 2
        data[organ_fill_by_removed_mask(data, target_label=3, remove_mask=organ_remove_mask, device=device)] = 3
        data[organ_fill_by_removed_mask(data, target_label=3, remove_mask=organ_remove_mask, device=device)] = 3
        dia_tumor_mask = (
            dilate_one_img(torch.from_numpy((data == target_tumor_label)).to(device), filter_size=3, pad_value=0.0)
            .cpu()
            .numpy()
        )
        dia_tumor_mask = (
            dilate_one_img(torch.from_numpy(dia_tumor_mask).to(device), filter_size=3, pad_value=0.0).cpu().numpy()
        )
        data[
            organ_fill_by_removed_mask(
                data, target_label=target_tumor_label, remove_mask=dia_tumor_mask * organ_remove_mask, device=device
            )
        ] = target_tumor_label
        # refine hepatic tumor
        hepatic_tumor_vessel_liver_mask_ = (
            (data == 26).astype(np.uint8) + (data == 25).astype(np.uint8) + (data == 1).astype(np.uint8)
        )
        hepatic_tumor_vessel_liver_mask_ = (hepatic_tumor_vessel_liver_mask_ > 1).astype(np.uint8)
        hepatic_tumor_vessel_liver_mask, _ = supress_non_largest_components(
            hepatic_tumor_vessel_liver_mask_, [1], default_val=0
        )
        removed_region = (hepatic_tumor_vessel_liver_mask_ - hepatic_tumor_vessel_liver_mask).astype(np.bool_)
        data[removed_region] = 200
        target_tumor = (target_tumor * hepatic_tumor_vessel_liver_mask).astype(np.bool_)
        # refine liver
        data[organ_fill_by_closing(data, target_label=1, device=device)] = 1
        data[organ_fill_by_closing(data, target_label=1, device=device)] = 1
        data[organ_fill_by_closing(data, target_label=1, device=device)] = 1

    if target_tumor_label == 27 and np.sum(target_tumor) > 0:
        # speical process for cases with colon tumor
        dia_tumor_mask = (
            dilate_one_img(torch.from_numpy((data == target_tumor_label)).to(device), filter_size=3, pad_value=0.0)
            .cpu()
            .numpy()
        )
        dia_tumor_mask = (
            dilate_one_img(torch.from_numpy(dia_tumor_mask).to(device), filter_size=3, pad_value=0.0).cpu().numpy()
        )
        data[
            organ_fill_by_removed_mask(
                data, target_label=target_tumor_label, remove_mask=dia_tumor_mask * organ_remove_mask, device=device
            )
        ] = target_tumor_label

    if target_tumor_label == 129 and np.sum(target_tumor) > 0:
        # speical process for cases with kidney tumor
        for organ_label in [5, 14]:
            data[organ_fill_by_closing(data, target_label=organ_label, device=device)] = organ_label
            data[organ_fill_by_closing(data, target_label=organ_label, device=device)] = organ_label
            data[organ_fill_by_closing(data, target_label=organ_label, device=device)] = organ_label
    # TODO: current model does not support hepatic vessel by size control.
    # we treat it as liver for better visiaulization
    print(
        "Current model does not support hepatic vessel by size control, "
        "so we treat generated hepatic vessel as part of liver for better visiaulization."
    )
    data[hepatic_vessel] = 1
    data[airway] = 132
    if target_tumor_label is not None:
        data[target_tumor] = target_tumor_label

    return data


class MapLabelValue:
    """
    Utility to map label values to another set of values.
    For example, map [3, 2, 1] to [0, 1, 2], [1, 2, 3] -> [0.5, 1.5, 2.5], ["label3", "label2", "label1"] -> [0, 1, 2],
    [3.5, 2.5, 1.5] -> ["label0", "label1", "label2"], etc.
    The label data must be numpy array or array-like data and the output data will be numpy array.

    """

    backend = [TransformBackends.NUMPY, TransformBackends.TORCH]

    def __init__(self, orig_labels: Sequence, target_labels: Sequence, dtype: DtypeLike = np.float32) -> None:
        """
        Args:
            orig_labels: original labels that map to others.
            target_labels: expected label values, 1: 1 map to the `orig_labels`.
            dtype: convert the output data to dtype, default to float32.
                if dtype is from PyTorch, the transform will use the pytorch backend, else with numpy backend.

        """
        if len(orig_labels) != len(target_labels):
            raise ValueError("orig_labels and target_labels must have the same length.")

        self.orig_labels = orig_labels
        self.target_labels = target_labels
        self.pair = tuple((o, t) for o, t in zip(self.orig_labels, self.target_labels) if o != t)
        type_dtype = type(dtype)
        if getattr(type_dtype, "__module__", "") == "torch":
            self.use_numpy = False
            self.dtype = get_equivalent_dtype(dtype, data_type=torch.Tensor)
        else:
            self.use_numpy = True
            self.dtype = get_equivalent_dtype(dtype, data_type=np.ndarray)

    def __call__(self, img: NdarrayOrTensor):
        if self.use_numpy:
            img_np, *_ = convert_data_type(img, np.ndarray)
            _out_shape = img_np.shape
            img_flat = img_np.flatten()
            try:
                out_flat = img_flat.astype(self.dtype)
            except ValueError:
                # can't copy unchanged labels as the expected dtype is not supported, must map all the label values
                out_flat = np.zeros(shape=img_flat.shape, dtype=self.dtype)
            for o, t in self.pair:
                out_flat[img_flat == o] = t
            out_t = out_flat.reshape(_out_shape)
        else:
            img_t, *_ = convert_data_type(img, torch.Tensor)
            out_t = img_t.detach().clone().to(self.dtype)  # type: ignore
            for o, t in self.pair:
                out_t[img_t == o] = t
        out, *_ = convert_to_dst_type(src=out_t, dst=img, dtype=self.dtype)
        return out


def load_autoencoder_ckpt(load_autoencoder_path):
    checkpoint_autoencoder = torch.load(load_autoencoder_path)
    new_state_dict = {}
    for k, v in checkpoint_autoencoder.items():
        if "decoder" in k and "conv" in k:
            new_key = (
                k.replace("conv.weight", "conv.conv.weight")
                if "conv.weight" in k
                else k.replace("conv.bias", "conv.conv.bias")
            )
            new_state_dict[new_key] = v
        elif "encoder" in k and "conv" in k:
            new_key = (
                k.replace("conv.weight", "conv.conv.weight")
                if "conv.weight" in k
                else k.replace("conv.bias", "conv.conv.bias")
            )
            new_state_dict[new_key] = v
        else:
            new_state_dict[k] = v
    checkpoint_autoencoder = new_state_dict
    return checkpoint_autoencoder


def binarize_labels(x, bits=8):
    """
    x: the input tensor with shape (B, 1, H, W, D)
    bits: the num of channel to represent the data.
    """
    mask = 2 ** torch.arange(bits).to(x.device, x.dtype)
    return x.unsqueeze(-1).bitwise_and(mask).ne(0).byte().squeeze(1).permute(0, 4, 1, 2, 3)
<|MERGE_RESOLUTION|>--- conflicted
+++ resolved
@@ -30,14 +30,10 @@
 from monai.apps.generation.maisi.utils.morphological_ops import dilate, erode
 from monai.bundle import ConfigParser
 
-<<<<<<< HEAD
-=======
-
 def define_instance(args, instance_def_key):
     parser = ConfigParser(vars(args))
     parser.parse(True)
     return parser.get_parsed_content(instance_def_key, instantiate=True)
->>>>>>> d4ef9d38
 
 
 def get_index_arr(img):
