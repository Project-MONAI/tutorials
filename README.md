--- conflicted
+++ resolved
@@ -177,20 +177,16 @@
 ##### [NuClick Annotation](./pathology/nuclick#nuclick-interaction-model)
 The notebook demonstrates examples of training and inference pipelines with interactive annotation for pathology, NuClick is used for delineating nuclei, cells and a squiggle for outlining glands.
 
-<<<<<<< HEAD
 #### [HoVerNet:Nuclear segmentation and classification task](./pathology/hovernet)
 This tutorial demonstrates how to construct a training workflow of [HoVerNet](https://www.sciencedirect.com/science/article/abs/pii/S1361841519301045) on nuclear segmentation and classification task using the CoNSep dataset.
 
-**acceleration**
-#### [fast_model_training_guide](./acceleration/fast_model_training_guide.md)
-=======
 ##### [Nuclei Classification](./pathology/nuclick#nuclei-classification-model)
 The notebook demonstrates examples of training and inference pipelines with interactive annotation for pathology, NuClick is used for delineating nuclei, cells and a squiggle for outlining glands.
 
 #### <ins>**Acceleration**</ins>
 ##### [fast_model_training_guide](./acceleration/fast_model_training_guide.md)
->>>>>>> 73f0e6aa
 The document introduces details of how to profile the training pipeline, how to analyze the dataset and select suitable algorithms, and how to optimize GPU utilization in single GPU, multi-GPUs or even multi-nodes.
+
 ##### [distributed_training](./acceleration/distributed_training)
 The examples show how to execute distributed training and evaluation based on 3 different frameworks:
 - PyTorch native `DistributedDataParallel` module with `torch.distributed.launch`.
