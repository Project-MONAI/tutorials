# MONAI Generative Model Example
This folder contains examples for training and validating a MONAI Generative Model.

The examples are designed as demonstration to showcase the training process for this type of network using MONAI Generative models. To achieve optimal performance, it is recommended that users to adjust the network and hyper-parameters based on their device and training dataset.

## Installation
```
pip install lpips
pip install monai-generative==0.2.2
```

## [Brats 3D latent diffusion model](./3d_ldm/README.md)
Example shows the use cases of training and validating a 3D Latent Diffusion Model on Brats 2016&2017 data.

## [Brats 2D latent diffusion model](./2d_ldm/README.md)
Example shows the use cases of training and validating a 2D Latent Diffusion Model on axial slices from Brats 2016&2017 data.

<<<<<<< HEAD
## [SURE-Based Robust MRI Reconstruction with Diffusion Models (SMRD)](./sure_smrd/README.md)
=======
## [SURE-Based Robust MRI Reconstruction with Diffusion Models (SMRD)](./smrd/README.md)
>>>>>>> 4a49e527
Example shows the use case of inference with a pre-trained score function while taking into account available measurements,
using the SURE-Based Robust MRI Reconstruction with Diffusion Models (SMRD) method.<|MERGE_RESOLUTION|>--- conflicted
+++ resolved
@@ -15,10 +15,6 @@
 ## [Brats 2D latent diffusion model](./2d_ldm/README.md)
 Example shows the use cases of training and validating a 2D Latent Diffusion Model on axial slices from Brats 2016&2017 data.
 
-<<<<<<< HEAD
-## [SURE-Based Robust MRI Reconstruction with Diffusion Models (SMRD)](./sure_smrd/README.md)
-=======
 ## [SURE-Based Robust MRI Reconstruction with Diffusion Models (SMRD)](./smrd/README.md)
->>>>>>> 4a49e527
 Example shows the use case of inference with a pre-trained score function while taking into account available measurements,
 using the SURE-Based Robust MRI Reconstruction with Diffusion Models (SMRD) method.