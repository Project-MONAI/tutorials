--- conflicted
+++ resolved
@@ -85,13 +85,10 @@
  -and ! -wholename '*video_seg*'\
  -and ! -wholename '*tcia_dataset*'\
  -and ! -wholename '*MRI_reconstruction*'\
-<<<<<<< HEAD
  -and ! -wholename '*auto3dseg_autorunner_ref_api*'\
  -and ! -wholename '*preprocess_detect_scene_and_split_fold*'\
  -and ! -wholename '*prepare_14tool_dataset*'\
  -and ! -wholename '*preprocess_extract_images_from_video*'\
-=======
->>>>>>> f43e771e
  -and ! -wholename '*get_started*'"
 kernelspec="python3"
 
